--- conflicted
+++ resolved
@@ -16,11 +16,8 @@
 use TestDriver\Area\MediaLibraryScreen;
 use TestDriver\Area\NewsScreen;
 use TestDriver\Area\QuickNavScreen;
-<<<<<<< HEAD
+use TestDriver\Area\RevisionableScreen;
 use TestDriver\Area\TagsScreen;
-=======
-use TestDriver\Area\RevisionableScreen;
->>>>>>> 613f772b
 use TestDriver\Area\TestingScreen;
 use TestDriver_Area_WizardTest;
 use UI\Page\Navigation\NavConfigurator;
@@ -47,11 +44,8 @@
             ->addSeparator()
             ->addAreaChained(NewsScreen::URL_NAME)
             ->addAreaChained(MediaLibraryScreen::URL_NAME)
-<<<<<<< HEAD
+            ->addAreaChained(RevisionableScreen::URL_NAME)
             ->addAreaChained(TagsScreen::URL_NAME)
-=======
-            ->addAreaChained(RevisionableScreen::URL_NAME)
->>>>>>> 613f772b
             ->addSeparator()
             ->addAreaChained(Application_Admin_Area_Devel::URL_NAME)
             ->addAreaChained(TestingScreen::URL_NAME)
