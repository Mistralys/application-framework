<?php
/**
 * File containing the interface {@see Application_Interfaces_Formable}.
 *
 * @package Application
 * @subpackage UserInterface
 * @see Application_Interfaces_Formable
 */

use AppUtils\Interfaces\StringableInterface;

/**
 * Interface for classes that can act as an input form.
 *
 * @package Application
 * @subpackage UserInterface
 * @author Sebastian Mordziol <s.mordziol@mistralys.eu>
 *
 * @see Application_Formable
 */
interface Application_Interfaces_Formable extends UI_Renderable_Interface
{
    /**
     * Creates a serverside form and initializes the formable
     * with the form object. This is a shorthand for doing both
     * of these operations manually using {@link createForm()}
     * and {@link initFormable()}.
     *
     * @param string $name
     * @param array<string,mixed> $defaultData
     * @return $this
     */
    public function createFormableForm(string $name, array $defaultData = array()) : self;

    public function getFormableJSID(): string;

    public function getFormableInstanceID();

    public function getUser() : Application_User;

    /**
     * Sets the name of the default element of the form. Adds
     * a data attrribute to the form that can be used clientside
     * to determine the default element.
     *
     * @param string|HTML_QuickForm2_Element $elementNameOrObject
     * @return Application_Formable
     */
    public function setDefaultElement($elementNameOrObject);

    /**
     * Helper method to add a form element, which automatically sets
     * the correct ID for elements. If no container is specified, the
     * form itself is used as the container.
     *
     * @param string $type
     * @param string $name
     * @param HTML_QuickForm2_Container|NULL $container
     * @return HTML_QuickForm2_Node
     */
    public function addElement(string $type, string $name, ?HTML_QuickForm2_Container $container = null): HTML_QuickForm2_Node;

    /**
     * Adds a text element.
     *
     * @param string $name
     * @param string $label
     * @param HTML_QuickForm2_Container|NULL $container
     * @return HTML_QuickForm2_Element_InputText
     */
    public function addElementText(string $name, string $label, ?HTML_QuickForm2_Container $container = null): HTML_QuickForm2_Element_InputText;

    /**
     * Adds an element for entering a hexadecimal color code.
     *
     * @param string $name
     * @param string $label
     * @param HTML_QuickForm2_Container|NULL $container
     * @return HTML_QuickForm2_Element_InputText
     */
    public function addElementHexColor(string $name, string $label, ?HTML_QuickForm2_Container $container = null): HTML_QuickForm2_Element_InputText;

    /**
     * Adds a textarea element.
     *
     * @param string $name
     * @param string $label
     * @param HTML_QuickForm2_Container|NULL $container
     * @return HTML_QuickForm2_Element_Textarea
     */
    public function addElementTextarea(string $name, string $label, ?HTML_QuickForm2_Container $container = null): HTML_QuickForm2_Element_Textarea;

    /**
     * Adds a custom HTML container element that will be output
     * at the element's position in the form.
     *
     * @param string $html
     * @param HTML_QuickForm2_Container|NULL $container
     * @return HTML_QuickForm2_Element_InputText
     */
    public function addElementHTML(string $html, ?HTML_QuickForm2_Container $container = null): HTML_QuickForm2_Element_InputText;

    /**
     * Adds an abstract text to the form.
     *
     * @param string $abstract
     * @param string[] $classes
     * @param HTML_QuickForm2_Container|null $container
     * @return HTML_QuickForm2_Element_InputText
     */
    public function addElementAbstract(string $abstract, array $classes = array(), ?HTML_QuickForm2_Container $container=null): HTML_QuickForm2_Element_InputText;

    /**
     * Adds a configurable header element. Is intended to
     * replace the {@link addElementHeader()} method, which
     * is a bit too unwieldy.
     *
     * Returns an instance of the header helper, which can
     * be configured as you need. Call the <code>apply()</code>
     * method last to have the form elements added.
     *
     * @param string|number|StringableInterface|NULL $label
     * @return Application_Formable_Header
     * @deprecated Use {@see self::addSection()} instead.
     */
    public function addElementHeaderII($label): Application_Formable_Header;

    /**
     * Adds a section to hold elements in the form.
     *
     * @param string|number|StringableInterface|NULL $label
     * @return Application_Formable_Header
     */
    public function addSection($label) : Application_Formable_Header;

    /**
     * @param string $name
     * @param string|number|StringableInterface|NULL $label
     * @param string|number|StringableInterface|NULL $description
     * @return HTML_QuickForm2_Container_Group
     */
    public function addTab(string $name, $label, $description=null) : HTML_QuickForm2_Container_Group;

    /**
     * Adds a file upload element.
     * @param string $name
     * @param string $label
     * @param HTML_QuickForm2_Container|NULL $container
     * @return HTML_QuickForm2_Element_InputFile
     */
    public function addElementFile(string $name, string $label, ?HTML_QuickForm2_Container $container = null): HTML_QuickForm2_Element_InputFile;

    /**
     * Adds a plupload-powered image uploader element that uses the application
     * media management classes to handle the uploaded images.
     *
     * @param string $name
     * @param string $label
     * @param HTML_QuickForm2_Container|NULL $container
     * @return HTML_QuickForm2_Element_ImageUploader
     */
    public function addElementImageUploader(string $name, string $label, ?HTML_QuickForm2_Container $container = null): HTML_QuickForm2_Element_ImageUploader;

    /**
     * @param string $name
     * @param string $label
     * @param HTML_QuickForm2_Container|null $container
     * @return HTML_QuickForm2_Element_ExpandableSelect
     */
    public function addElementExpandableSelect(string $name, string $label, ?HTML_QuickForm2_Container $container=null) : HTML_QuickForm2_Element_ExpandableSelect;

    /**
     * Adds a visual select element, that lets users select values by
     * clicking images additionally to selecting from a dropdown.
     *
     * @param string $name
     * @param string $label
     * @param HTML_QuickForm2_Container|NULL $container
     * @return HTML_QuickForm2_Element_VisualSelect
     */
    public function addElementVisualSelect(string $name, string $label, ?HTML_QuickForm2_Container $container = null): HTML_QuickForm2_Element_VisualSelect;

    /**
     * Adds a select element. Use the element's API to add the
     * available options after adding it.
     *
     * @param string $name
     * @param string $label
     * @param HTML_QuickForm2_Container|NULL $container
     * @return HTML_QuickForm2_Element_Select
     */
    public function addElementSelect(string $name, string $label, ?HTML_QuickForm2_Container $container = null): HTML_QuickForm2_Element_Select;

    /**
     * Adds an element with static HTML content. Not to mistake with
     * the HTML element, which works the same but has no label.
     *
     * @param string $label
     * @param string $content
     * @param HTML_QuickForm2_Container $container
     * @return HTML_QuickForm2_Element_InputText
     */
    public function addElementStatic(string $label, string $content, ?HTML_QuickForm2_Container $container = null): HTML_QuickForm2_Element_InputText;

    /**
     * Adds a multiselect select element with search capabilities.
     *
     * @param string $name
     * @param string $label
     * @param HTML_QuickForm2_Container|NULL $container
     * @return HTML_QuickForm2_Element_Multiselect
     */
    public function addElementMultiselect(string $name, string $label, ?HTML_QuickForm2_Container $container = null): HTML_QuickForm2_Element_Multiselect;

    /**
     * Adds an element to the form that will be rendered as a heading.
     *
     * NOTE: You may prefer using the {@link addElementHeaderII} method
     * instead, which is easier to use.
     *
     * @param string $title
     * @param HTML_QuickForm2_Container|NULL $container
     * @param string|NULL $anchor The name of the anchor that can be used to jump to the heading
     * @param boolean $collapsed Whether the header should start collapsed
     * @return HTML_QuickForm2_Element_InputText
     * @see Application_Formable::addElementHeaderII()
     */
    public function addElementHeader(string $title, ?HTML_QuickForm2_Container $container = null, ?string $anchor = null, bool $collapsed = true) : HTML_QuickForm2_Element_InputText;

    /**
     * Adds a group to contain elements, but which does not generate any layout.
     * Use this if you have to namespace element names in case there are duplicate
     * element names.
     *
     * @param string $name
     * @param HTML_QuickForm2_Container|NULL $container
     * @return HTML_QuickForm2_Container_Group
     */
    public function addElementGroupLayoutless(string $name, ?HTML_QuickForm2_Container $container = null): HTML_QuickForm2_Container_Group;

    /**
     * Adds a hidden variable field to the form.
     *
     * @param string $name
     * @param string $value
     * @param string|null $id Optional ID for the element. Will use an automatically generated one otherwise.
     * @return $this
     */
<<<<<<< HEAD
    public function addHiddenVar(string $name, string $value = '') : self;
=======
    public function addHiddenVar(string $name, string $value = '', ?string $id = null) : self;
>>>>>>> 613f772b

    /**
     * Adds a collection of hidden form variables.
     *
     * Example:
     *
     * <pre>
     * addHiddenVars(
     *    array(
     *       'variable1' => 'Value',
     *       'variable2' => 'Value'
     *    )
     * );
     * </pre>
     *
     * @param array<string,string> $vars Associative array with variable name => value pairs.
     * @return $this
     */
    public function addHiddenVars(array $vars) : self;

    /**
     * Makes the target element required by adding the standard
     * required rule with the default text, or the one specified
     * if set.
     *
     * @param HTML_QuickForm2_Node $element
     * @param string|number|StringableInterface|NULL $message The error message to display
     * @return Application_Formable
     */
    public function makeRequired(HTML_QuickForm2_Node $element, $message = null) : self;

    /**
     * @return string
     */
    public function renderFormable();

    public function addRulePhone(HTML_QuickForm2_Element $element);

    public function addRuleEmail(HTML_QuickForm2_Element $element);

    public function addRuleAlias(HTML_QuickForm2_Element $element, $allowCapitalLetters = false);

    /**
     * Adds a callback rule. Helper method for easier access to
     * the QuickForm API for this. The first argument of the callback
     * is always the value to validate, and the last is the
     * rule object instance, even if custom arguments are specified.
     *
     * @param HTML_QuickForm2_Element $element
     * @param callable $callback
     * @param string $errorMessage
     * @param array<int,mixed> $arguments Arguments for the callback
     * @return HTML_QuickForm2_Rule_Callback
     */
    public function addRuleCallback(HTML_QuickForm2_Element $element, callable $callback, string $errorMessage, array $arguments = array()) : HTML_QuickForm2_Rule_Callback;

    public function addRuleLabel(HTML_QuickForm2_Node $element) : HTML_QuickForm2_Node;

    /**
     * Adds a rule to enter a filename.
     *
     * @param HTML_QuickForm2_Node $element
     * @return HTML_QuickForm2_Node
     */
    public function addRuleFilename(HTML_QuickForm2_Node $element) : HTML_QuickForm2_Node;

    /**
     * Adds a rule to validate as name or title, which is less
     * restrictive than the label rule.
     *
     * @param HTML_QuickForm2_Node $element
     * @return HTML_QuickForm2_Node
     */
    public function addRuleNameOrTitle(HTML_QuickForm2_Node $element) : HTML_QuickForm2_Node;

    /**
     * Adds a validation rule to the element that disallows
     * using HTML in its content.
     *
     * @param HTML_QuickForm2_Node $element
     * @return HTML_QuickForm2_Node
     */
    public function addRuleNoHTML(HTML_QuickForm2_Node $element): HTML_QuickForm2_Node;

    public function addRuleRegex(HTML_QuickForm2_Element $element, string $regex, string $message);

    /**
     * Adds an integer validation rule to the element, with the
     * possiblity to set a minimum and/or maximum value. Automatically
     * adds validation hints to the element comments.
     *
     * @param HTML_QuickForm2_Node $element
     * @param integer $min
     * @param integer $max
     * @return HTML_QuickForm2_Node
     */
    public function addRuleInteger(HTML_QuickForm2_Node $element, int $min = 0, int $max = 0) : HTML_QuickForm2_Node;

    /**
     * Adds a date time validation to the element.
     *
     * @param HTML_QuickForm2_Node $element
     * @return HTML_QuickForm2_Node
     */
    public function addRuleISODate(HTML_QuickForm2_Node $element) : HTML_QuickForm2_Node;

    /**
     * Adds a rule that the element should be required if
     * the other element's value matches the specified value.
     *
     * @param HTML_QuickForm2_Node $element
     * @param string|number|StringableInterface $message
     * @param HTML_QuickForm2_Node $otherElement
     * @param mixed $otherValue
     * @param string $operator The operator to use for the comparison
     * @return HTML_QuickForm2_Node
     * @see HTML_QuickForm2_Rule_Compare
     */
    public function addRuleRequiredIfOther(HTML_QuickForm2_Node $element, $message, HTML_QuickForm2_Node $otherElement, $otherValue, string $operator = '==') : HTML_QuickForm2_Node;

    /**
     * Adds a rule to make the element required if the
     * other element's value is not empty.
     *
     * @param HTML_QuickForm2_Node $element
     * @param HTML_QuickForm2_Node $otherElement
     * @param string|number|StringableInterface|NULL $message A specific message, to overwrite the default message
     */
    public function addRuleRequiredIfOtherNonEmpty(HTML_QuickForm2_Node $element, HTML_QuickForm2_Node $otherElement, $message = null) : HTML_QuickForm2_Node;

    public function addRuleFloat(HTML_QuickForm2_Node $element) : HTML_QuickForm2_Node;

    /**
     * Adds a switch element to the form and returns its instance.
     * @param string $name
     * @param string $label
     * @param HTML_QuickForm2_Container|NULL $container
     * @return HTML_QuickForm2_Element_Switch
     */
    public function addElementSwitch(string $name, string $label, ?HTML_QuickForm2_Container $container = null): HTML_QuickForm2_Element_Switch;

    /**
     * Adds a tree selection element that uses a {@see \UI\Tree\TreeRenderer}
     * to display the item tree.
     *
     * @param string $name
     * @param string $label
     * @param HTML_QuickForm2_Container|null $container
     * @return HTML_QuickForm2_Element_TreeSelect
     */
    public function addElementTreeSelect(string $name, string $label, ?HTML_QuickForm2_Container $container=null) : HTML_QuickForm2_Element_TreeSelect;

    /**
     * Hides the element from the readonly ("frozen") version of the form.
     * @param HTML_QuickForm2_Element $element
     * @return $this
     */
    public function makeHiddenWhenReadonly(HTML_QuickForm2_Element $element);

    /**
     * Creates an integer form element that comes with a validation
     * rule for integer values.
     *
     * @param string $name
     * @param string $label
     * @param HTML_QuickForm2_Container|NULL $container
     * @return HTML_QuickForm2_Element_InputText
     */
    public function addElementInteger(string $name, string $label, ?HTML_QuickForm2_Container $container = null, int $min = 0, int $max = 0): HTML_QuickForm2_Element_InputText;

    /**
     * Creates a form element to enter a date without time.
     *
     * @param string $name
     * @param string $label
     * @param HTML_QuickForm2_Container|NULL $container
     * @return HTML_QuickForm2_Element_InputText
     */
    public function addElementISODate(string $name, string $label, ?HTML_QuickForm2_Container $container = null): HTML_QuickForm2_Element_InputText;

    /**
     * Creates a form element to enter a percentage value.
     *
     * @param string $name
     * @param string $label
     * @param HTML_QuickForm2_Container|NULL $container
     * @return HTML_QuickForm2_Element_InputText
     */
    public function addElementPercent(string $name, string $label, ?HTML_QuickForm2_Container $container = null, float $min = 0, float $max = 100) : HTML_QuickForm2_Element_InputText;

    /**
     * Sets the label for the units this element should be entered in,
     * e.g. "Centimetres". Will be displayed next to the element as type
     * hint for the user.
     *
     * @param HTML_QuickForm2_Element $element
     * @param string|number|StringableInterface|NULL $units
     * @return $this
     */
    public function setElementUnits(HTML_QuickForm2_Element $element, $units) : self;

    /**
     * Marks the specified element as structural, which means the
     * related object being modified will need a new draft revision
     * (only relevant with revisionables).
     *
     * @param HTML_QuickForm2_Element $element
     * @param bool $structural
     * @return $this
     */
    public function makeStructural(HTML_QuickForm2_Element $element, bool $structural = true) : self;

    /**
     * Adds a redactor to the specified element.
     * @param HTML_QuickForm2_Element $element
     * @return UI_MarkupEditor_Redactor
     */
    public function makeRedactor(HTML_QuickForm2_Element $element, Application_Countries_Country $country): UI_MarkupEditor_Redactor;

    /**
     * Makes the target element required by adding the standard
     * required rule with the default text, or the one specified
     * if set.
     *
     * @param HTML_QuickForm2_Element $element
     * @return $this
     */
    public function makeStandalone(HTML_QuickForm2_Element $element);

    /**
     * Adds a validation rule to the element to limit the length
     * to the specified amount of characters. Automatically adds
     * a validation hint for the length as well.
     *
     * Note: To limit to a specific length, simply set the min and max
     * to the same value.
     *
     * @param HTML_QuickForm2_Node $el
     * @param int $min
     * @param int $max
     * @return Application_Formable
     */
    public function makeLengthLimited(HTML_QuickForm2_Node $el, $min, $max);

    /**
     * Adds a validation rule to a number form element to limit the
     * value to the specified range.
     *
     * @param HTML_QuickForm2_Node $el
     * @param int|NULL $min
     * @param int|NULL $max
     * @return Application_Formable
     */
    public function makeMinMax(HTML_QuickForm2_Node $el, ?int $min = null, ?int $max = null);

    /**
     * Adds a string to prepend to an element. For example
     * for units, like "Centimetres".
     *
     * @param HTML_QuickForm2_Element $element
     * @param string $prependString
     * @return Application_Formable
     */
    public function setElementPrepend(HTML_QuickForm2_Element $element, $prependString);

    /**
     * Adds a string to append to an element. For example
     * for units, like "Centimetres".
     *
     * @param HTML_QuickForm2_Element $element
     * @param string $appendString
     * @return Application_Formable
     */
    public function setElementAppend(HTML_QuickForm2_Element $element, $appendString);

    /**
     * Retrieves the form's values as an associative array
     * with element name => value pairs.
     *
     * @return array<string,mixed>
     */
    public function getFormValues() : array;

    public function isFormSubmitted(): bool;

    /**
     * Checks if the form has been submitted and is valid.
     * @return boolean
     */
    public function isFormValid() : bool;

    /**
     * Adds all page navigation variables as hidden variables to
     * the form.
     *
     * @return $this
     */
    public function addFormablePageVars() : self;

    /**
     * Retrieves a form element by its name.
     *
     * @param string $name
     * @return HTML_QuickForm2_Element|NULL
     */
    public function getElementByName(string $name): ?HTML_QuickForm2_Element;

    /**
     * @param string $name
     * @return HTML_QuickForm2_Element
     * @throws Application_Formable_Exception
     */
    public function requireElementByName(string $name): HTML_QuickForm2_Element;

    /**
     * Retrieves the formable's UI Form instance.
     * @return UI_Form
     */
    public function getFormInstance(): UI_Form;

    /**
     * Retrieves the form container to which elements are
     * currently added.
     *
     * @return HTML_QuickForm2_Container
     */
    public function getFormableContainer() : HTML_QuickForm2_Container;

    /**
     * Gets the form container that elements are added to by default.
     *
     * @param HTML_QuickForm2_Container|null $container A container to use if no default has been set.
     * @return HTML_QuickForm2_Container|null Can be null if no default container is available.
     */
    public function getFormableDefaultContainer(?HTML_QuickForm2_Container $container=null) : ?HTML_QuickForm2_Container;

    /**
     * Retrieves the javascript statement required to submit the form.
     *
     * @param bool $simulate_only
     * @return string
     */
    public function getFormableJSSubmit(bool $simulate_only = false) : string;

    /**
     * Retrieves the name of the form.
     * @return string
     */
    public function getFormableName() : string;

    /**
     * Appends a button to the element.
     *
     * @param HTML_QuickForm2_Node $element
     * @param UI_Button|UI_Bootstrap $button
     * @param boolean $whenFrozen Whether to append even when the element is frozen.
     * @return HTML_QuickForm2_Node
     */
    public function appendElementButton(HTML_QuickForm2_Node $element, $button, bool $whenFrozen = false) : HTML_QuickForm2_Node;

    /**
     * Appends HTML to the element, visually connected to the element.
     * @param HTML_QuickForm2_Node $element
     * @param string|number|StringableInterface $html
     * @param bool $whenFrozen Whether to append even when the element is frozen.
     * @return HTML_QuickForm2_Node
     */
    public function appendElementHTML(HTML_QuickForm2_Node $element, $html, bool $whenFrozen = false) : HTML_QuickForm2_Node;

    /**
     * Appends a button to the element to generate an alias from the content
     * of the target element. Uses the AJAX transliterate function to create
     * the alias from a string.
     *
     * @param HTML_QuickForm2_Node $aliasElement
     * @param HTML_QuickForm2_Node $fromElement
     * @return HTML_QuickForm2_Node
     */
    public function appendGenerateAliasButton(HTML_QuickForm2_Node $aliasElement, HTML_QuickForm2_Node $fromElement) : HTML_QuickForm2_Node;

    /**
     * Enables the clientside form elements registry for
     * the form. This makes it possible to use
     * <code>FormHelper.getRegistry('form_name')</code> to
     * get the registry for this form.
     *
     * @param bool $enabled
     * @return Application_Formable
     */
    public function enableFormableClientRegistry(bool $enabled = true);

    /**
     * @param array<string,mixed> $values
     * @return $this
     */
    public function setDefaultFormValues(array $values) : self;

    public function registerContainer(Application_Formable_Container $container);

    public function removeContainer(Application_Formable_Container $container);

    public function logFormable($message);

    public function getFormableIdentification();

    public function isInitialized();

    /**
     * Adds a callback function that will be called when the element is
     * rendered, to be able to influence how the element is rendered.
     *
     * @param HTML_QuickForm2_Node $element
     * @param callable $callback
     * @throws Application_Exception
     */
    public function addElementRenderCallback(HTML_QuickForm2_Node $element, $callback): void;

    /**
     * @return $this
     */
    public function makeReadonly(): self;

    /**
     * Requires the form to be submitted and valid. Throws
     * an exception otherwise.
     *
     * @return $this
     *
     * @throws Application_Formable_Exception
     * @see Application_Formable::ERROR_FORM_NOT_VALID
     */
    public function requireFormValid() : self;
}<|MERGE_RESOLUTION|>--- conflicted
+++ resolved
@@ -246,11 +246,7 @@
      * @param string|null $id Optional ID for the element. Will use an automatically generated one otherwise.
      * @return $this
      */
-<<<<<<< HEAD
-    public function addHiddenVar(string $name, string $value = '') : self;
-=======
     public function addHiddenVar(string $name, string $value = '', ?string $id = null) : self;
->>>>>>> 613f772b
 
     /**
      * Adds a collection of hidden form variables.
