--- conflicted
+++ resolved
@@ -1662,11 +1662,7 @@
             .SetIcon(UI.Icon().Warning())
             .MakeDangerous()
             .EnablePageDetails()
-<<<<<<< HEAD
-            .Shown(function() {
-=======
             .Shown(function(dialog) {
->>>>>>> 3ec469eb
                 application.closeAllDialogs(true, [dialog]);
             });
     },
