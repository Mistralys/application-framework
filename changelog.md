<<<<<<< HEAD
## v5.8.0 - Time tracker
- TimeTracker: Added the time tracker management.
- DBHelper: Added an abstract list builder for DBHelper collections.
- ListBuilder: Added a trait for list screens via a list builder.

## v7.7.5 - Miscellaneous tweaks
=======
## v5.7.5 - Screen Tie-In improvement
- Screen Tie-Ins: Added the handling of hidden vars with the optional `_getHiddenVars()` method. 
- Screen Tie-Ins: Added the `injectHiddenVars()` method.
>>>>>>> aa961b5c
- AdminURL: Fixed the return type for `AdminURL::create()` to make PHPStan happy.

## v5.7.4 - Class cache update
- AppFactory: Now setting the `ClassHelper` cache during bootstrap to enable this for all use-cases.
- Dependencies: Bumped up AppUtils core to [v2.3.7](https://github.com/Mistralys/application-utils-core/releases/tag/2.3.7).

## v5.7.3 - AdminURL update
- AdminURL: Fixed the `create()` method not returning the correct instance.
- Dependencies: Bumped up AppUtils to [v3.1.4](https://github.com/Mistralys/application-utils/releases/tag/3.1.4).

## v5.7.2 - AdminURL update
- AdminURL: Now extending AppUtil's `URLBuilder` class.
- Dependencies: Bumped up AppUtils to [v3.1.3](https://github.com/Mistralys/application-utils/releases/tag/3.1.3).

## v5.7.1 - Formable type update
- Formable: Changed methods requiring element instances to accept nodes instead.

## v5.7.0 - Deployment task prioritization (Breaking-XS)
- DeploymentRegistry: Added a prioritization system for deployment tasks.
- DeploymentRegistry: The version update task is now always run first.
- DeploymentRegistry: Fixed the wrong version being stored in the history.
- AppFactory: Replaced the class cache with AppUtil's native class caching.
- Dependencies: Bumped up AppUtils core to [v2.3.6](https://github.com/Mistralys/application-utils-core/releases/tag/2.3.6).

### Breaking changes

- Deployment tasks must now implement the `getPriority()` method. 
  If you have custom deployment tasks, make sure to add this method.

## v5.6.2 - Filter settings and changelog improvements
- FilterSettings: Added constants for the "Apply" and "Request" button request vars.
- Clientside: Added `UI.RequireElement()` to fetch elements by selector with exception fallback.
- Changelog: Added `limitByCustomField()` to the changelog filter criteria.
- Changelog: Added `getChangelogItemInsertColumns()` to the changelogable interface.
- Changelog Screen: Removed the obsolete "Switch revision" button.
- Changelog Screen: Now displaying the revision number in the grid.
- Changelog Screen: Added the overridable `applyCustomFilters()`.
- Changelog Screen: Added a button to reset the filters.
- Changelog Screen: Added filtering by revision.
- Changelog Screen: Added filtering by start and end date.
- Forms: Added support for `ArrayDataCollection` as default form data set.

### Update notes

Check if any of your revisionable classes override the method
`getChangelogItemPrimary()` provided by the base class. 
If they do, make sure that the return value does not include 
the item's revision.

## v5.6.1 - Error log fix
- ErrorLog: Fixed `.trace` JSON files causing an exception in AppUtils.
- Dependencies: Updated AppUtils Core for the file type registration feature.
- Dependencies: Updated AppUtils Core minimum version to [v2.3.4](https://github.com/Mistralys/application-utils-core/releases/tag/2.3.4).

## v5.6.0 - Offline listener priority (Breaking-S)
- OfflineEvents: Added the `getPriority()` method to listeners.
- OfflineEvents: Listeners can now optionally be prioritized to adjust their order.
- AdminURL: Added `importURL()` to import parameters and dispatcher from URL strings.
- AdminURL: Added `inheritParam()` to inherit a parameter from the current request.
- AdminURL: Added `getParam()`.
- Composer: Added utility scripts in the class `ComposerScripts`.
- Composer: Use `composer clear-class-cache` to clear the PHP class cache.
- Composer: Use `composer clear-caches` to clear all caches.
- Composer: When running `composer dumpautoload`, the class cache is now automatically cleared.
- Collections: Added the utility class `BaseRecordCollectionTieIn`.
- Collections: Added `IntegerCollectionInterface` and `StringCollectionInterface`.
- Collections: Added `IntegerCollectionItemInterface` and `StringCollectionItemInterface`.
- DBHelper: Added the utility class `BaseDBRecordSelectionTieIn`.
- Application: Added `isInstalledAsDependency()`.
- Application: Added `detectRootFolder()`.
- Session: Now clearing the `$_SESSION` array when destroying the session.
- Tests: Added a tie-in ancestry testing screen.
- Tests: Added a test collection of mythological figures to test the string-based collection interfaces.

### Breaking changes

- Renamed `Application_CollectionItemInterface` to `Application\Collection\CollectionItemInterface`.
- Renamed `Application_CollectionInterface` to `Application\Collection\BaseCollectionInterface`.
- The `BaseCollectionInterface` should not be used directly, but a type-specific like
  `IntegerCollectionInterface` instead.

## v5.5.5 - Country ButtonBar fix
- Country ButtonBar: Merged hotfix from [v5.4.5-hotfix1](https://github.com/Mistralys/application-framework/releases/tag/5.4.5-hotfix1).
- Country ButtonBar: Added constructor parameter to limit the available countries.
- Country ButtonBar: Fixed duplicate country parameter in links.
- Formable: Added overridable `_handleFormableInitialized()`.

## v5.5.4 - Small enhancements 
- Wizards: Added `_onRecordCreated()` to the DB creation step.
- UI: Linked labels and badges now clearly show that they are clickable on hover.

## v5.5.3 - Session handling
- Session: Added namespaces for disabled authentication and session simulation.

## v5.5.2 - Fixes
- UI: Fixed the request log link in the footer.
- UI: Fixed the broken deployment callback link in the footer.
- Session: Sessions are now namespaced to the auth type to avoid NoAuth / CAS conflicts.

## v5.5.1 - Fixes
- Driver: Moved the `version` file to the application's cache folder.
- Session: Added more logging to debug authentication issues.

## v5.5.0 - Quality of Life and Tagging (Breaking-L)
- Markdown Renderer: Fixed image tags missing the `width` attribute.
- Media: Tags are now shown in the image gallery.
- Media: Tags can be edited in the image gallery.
- Media: Image names are now linked to the media document pages in the image gallery.
- Media: Fixed documents being loaded every time `getByID()` is called.
- Media: Tags can now be edited in the status screen directly.
- Driver: The version handling system now officially uses the `dev-changelog.md` file.
- Driver: The version info has been moved from the `DevChangelog` to `VersionInfo`.
- Driver: Added `AppFactory::createVersionInfo()`.
- Deployments: The version file is now created with a deployment task.
- OfflineEvents: Now using the class cache to load listeners.
- OfflineEvents: The listener folders are now named after the event name.
- OfflineEvents: Listeners now only need to implement the `handleEvent()` method.
- Tags: Added the `TagCollectionRegistry` that collects all taggable record collections.
- Tags: Added `getByUniqueID()` and `uniqueIDExists()`.
- Tags: Added the `TaggableUniqueID` utility class to work with unique IDs.
- AppFactory: Added `createVersionInfo()`.
- UI: Added an ES6 dialog implementation.
- UI: Added the `UI.HideTooltip()` clientside method.
- UI: Added the utility class `ElementIds` to work with element IDs and getting elements.
- FilterSettings: Added `configureFiterSettings()` to make adjustments possible.
- AJAX: Added the base class `BaseHTMLAjaxMethod` for HTML-based requests.
- AJAX: Added the base class `BaseJSONAjaxMethod` for JSON-based requests.
- Session: Fixed session not being destroyed when the user logs out.

### Upgrade guide

See the [upgrade guide](docs/upgrade-guides/upgrade-v5.5.0.md) for details.

## v5.4.5-hotfix1 - Country button bar fix
- Country ButtonBar: Fixed the button bar not correctly storing the selected country.
- Country ButtonBar: Fixed the `load()` method being called repeatedly.
- Country ButtonBar: Added `setStorageEnabled()` to disable storing the selected country.
- Country ButtonBar: A country can now be selected manually via `selectCountry()`.
- Country ButtonBar: Saving the selected country is now done at render time.
- Country ButtonBar: Added tests.

## v5.4.5 - Client-side logging improvements
- JS: Fixed a data key mismatch in the AJAX error logger for the source page URL.
- JS: Moved the code to handle JS error logging to a dedicated class.
- JS: Improved the logging of JS errors to include the application log ([#15](https://github.com/Mistralys/application-framework/issues/15)).
- JS: Exceptions now include a stack trace.
- JS: The full clientside log is now available for JS errors, including a stack trace.
- Testing: Added a screen in the test application to test the client-side error logging.
- Core: Added utility class `AppDevelAdminURLs` for Devel admin URLs.
- Media: Added `getImageFormat()` to images.
- Media: Added `supportsThumbnails()` to images.
- Media: Thumbnails will no longer be generated for animated GIF images.
- Dependencies: AppUtils updated to get access to ImageHelper enhancements for image formats.
- Dependencies: Updated AppUtils to [v3.1.0](https://github.com/Mistralys/application-utils/releases/tag/3.1.0).

## v5.4.4 - Sections and context buttons  
- UI: Fixed context button size in subsections.
- UI: Added `makeContentIndented()` in sections.
- UI: Added size related methods (e.g. `isSmall()`) to buttons.
- App Interface: Added/improved some section examples.

## v5.4.3 - Query summary
- DBHelper: Added the query summary via the request param `query_summary` as a developer.

## v5.4.2 - Query tracking improvements
- DBHelper: `getQueries()` now returns an array of `TrackedQuery` objects.
- DBHelper: The results of `getAll()` are now cached to avoid duplicate queries.
- DBHelper: Added the primary name parameter to the collection's `setIDTable()` method.
- Countries: Now preferring the ISO to identify the invariant country instead of the ID.
- Countries: Fixed `getSupportedISOs()` not correctly handling the invariant country.

## v5.4.1 - Filter Criteria fix
- FilterCriteria: Fixed double-encoded query placeholders.
- FilterCriteria: Added some basic tests.

## v5.4.0 - Class loading, AJAX and more (SQL, Breaking-L)
- Deployments: Added a callback to write the localization files to disk.
- Deployments: Added logging in the deployment process for debugging.
- Revisionables: Improved the record destruction message to use `getIdentification()`.
- Database: Temporarily removed the index on the `known_users::email` column (see [#61](https://github.com/Mistralys/application-framework/issues/61)).
- AppFactory: Added `findClassesInFolder()`.
- AppFactory: Added the static `ClassCacheHandler` to handle dynamic class caching.
- AJAX: Added `getMethodName()` to all AJAX methods.
- AJAX: Using the AppFactory to load method classes.
- AJAX: Method class names now support namespaces and can be freely named.
- AJAX: Added some tests against the application's own AJAX methods.
- AJAX: Now correctly sending the `returnFormat` flag from clientside.
- AJAX: Now correctly recognizing the expected return format.
- UI: Added the jQuery extension `$(*).onClassChange()` to observe element class changes.
- UI: Fixed badge dropdown caret position.
- UI: Dropdowns: Added the AJAX loading feature for asynchronous menu loading.
- UI: Dropdowns: Added `renderMenuItems()` to the menu class.
- UI: Body padding now dynamically adjusted after the main navigation.
- RequestLog: Now sorting log entries from most recent to oldest.
- Icons: Added the `cache` icon.
- CacheControl: Added the `CacheManager` class to handle cache locations.
- CacheControl: Added a dedicated screen in the Developer area.
- DataGrids: Removed padding of checkbox labels in cells.
- Admin: Added a base class for the "Devel > Application configuration" screen. 
- TestApp: Added the "Application sets" screen.
- TestApp: Added the "Application configuration" screen.
- Quickstart: Added news entries and media files to the quickstart.
- Quickstart: Added `registerNews()` and `registerMedia()` in the user's recent items base class.
- Quickstart: Fixed loading entries in all requests ([#74](https://github.com/Mistralys/application-framework/issues/74)).
- Notepad: Fixed broken layout when adding new notes ([#57](https://github.com/Mistralys/application-framework/issues/57)).
- DeploymentRegistry: Added a task to clear the class cache.
- DeploymentRegistry: Improved task loading, converted to a collection.
- DeploymentRegistry: Added some tests.
- DBHelper: Results of `idExists()` are now cached to avoid duplicate queries.
- Dependencies: Updated docs to [v1.0.1](https://github.com/Mistralys/application-framework-docs/releases/tag/1.0.1).

### Upgrade guide

See the [upgrade guide](docs/upgrade-guides/upgrade-v5.4.0.md) for details.

## v5.3.4 - Upgraded localization library
- Countries: Updated return types to avoid using deprecated AppLocalization types.
- Dependencies: Updated AppLocalization to [v1.5.0](https://github.com/Mistralys/application-localization/releases/tag/1.5.0).

## v5.3.3 - AppSets fix
- AppSets: Fixed not properly recognizing areas, now using the Driver's `areaExists()`.

## v5.3.2 - AJAX exception fix.
- AJAX: Fixed a type issue in the AJAX error logger.

## v5.3.1 - Record Setting Properties
- Record Settings: Added possibility to set runtime properties on record settings.

## v5.3.0 - Admin Screen event handling (Deprecation)
- Admin Screens: Added events and listener methods for screen initialization and rendering.
- Admin Screens: Added possibility to replace a screen's content via events.
- Admin Screens: Added the possibility to disable the action handling via events.
- Testing: Added some test screens for the screen event handling.

### Deprecations

- `Application_Admin_ScreenInterface` has been replaced by `AdminScreenInterface`.

## v5.2.0 - Developer changelog handling
- Driver: Added missing implementation for the `areaExists()`.
- Driver: Made the use of the `dev-changelog.md` file official.
- Driver: Added the helper class `DevChangelog` to parse the developer changelog file.
- Driver: The `version` file can now optionally be automatically generated.
- Tagging: Fixed a hardcoded media collection reference in the tag collection trait. 
- Tagging: Added `_handleHiddenFormVars()` in the record's tagging screen trait.

### Update guide

To make use of the new version file generation mechanism, use the following code
for the driver's `getExtendedVersion()` method:

```php
public function getExtendedVersion() : string
{
    return AppFactory::createDevChangelog()->getCurrentVersion()->getTagVersion();
}
```

## v5.1.1 - DataGrid fix
- DataGrid: Fixed a PHP error when using a string value that corresponds to a PHP function ([#72](https://github.com/Mistralys/application-framework/issues/72))
- DataGrid: Callback cell values are now filtered like all other values.

## v5.1.0 - DataGrid Enhancements
- Clientside: Modernized the renderable classes, converted to ES6.
- Clientside: Converted `ApplicationException` to ES6. 
- DataGrid: Modernized the JS class, converted to ES6.
- DataGrid: Added the grid configuration UI.
- DataGrid: Fixed the column settings storage not being applied.
- DataGrid: Columns can now be sorted and hidden on a per-user basis.
- DataGrid: Converted the main JS classes to ES6 classes.
- DataGrid: It is now possible to reset individual grid settings.
- DataGrid: Cell values can now use callables to generate the value on demand.
- Examples: Added a detailed DataGrid column controls example.
- Users: Added the `$prefix` parameter to the `resetSettings()` method to limit the reset.

### Deprecations

- JS: `Application_BaseRenderable` => `UI_Renderable_Base`
- JS: `Application_RenderableHTML` => `UI_Renderable_HTML`

## v5.0.4 - Minor fixes
- API: Fixed wrongly documented return value of `getParam()`.
- Locales: Added some return type docs to avoid confusion with locale codes.

## v5.0.3 - Auth redirect loop fix
-  Session: Fixed the infinite redirect loop in simulated session mode.

## v5.0.2 - Message log screen fix
- MessageLog: Fixed missing request variables in the message log grid and filters.
- MessageLog: Added the possibility to filter by user.
- MessageLog: Added log message generation for testing for developers.
- Users: Added `getUserInstance()` in the user collection record class. 

### Deprecations:

- `Application_Admin_Area_Mode_Messagelog` => `BaseMessageLogScreen`

## v5.0.1 - Disposable fix
- Disposables: Fixed `dispose()` not checking if currently in the process of disposing.
- Core: The `VERSION` file is now automatically generated and updated.
- Core: Added the `mistralys/changelog-parser` Composer dependency.

## v5.0.0 - Revisionable update (Breaking-S)
- Revisionables: Added `getRevisionAuthorXXX()` methods for more consistent naming.
- Revisionables: Added some missing methods in the revisionable interface.
- Revisionables: Storage now automatically disposes of keys that contain revision-dependent instances.
- Revisionables: Tweaked the abstract disposable method setup to handle common internal disposal.
- Revisionables: Added private key handling in the revision storage with `setPrivateKey()`.
- Revisionables: Added disposed checks in all relevant public methods.
- Revisionables: Added `setStateXXX()` methods to set the state within a transaction.
- Revisionables: Fixed the changelog queue not being cleared after a transaction.
- Disposables: `_dispose()` is now called after the child revisionables have been disposed.
- Disposables: `getIdentification()` now handles the disposed state.
- Disposables: Added the "disposing" state with `isDisposing()`.
- Logging: The `APP_LOGGING` configuration is not used anymore.
- Logging: Added `setLoggingEnabled()` to change this at runtime.
- Logging: Added `setMemoryStorageEnabled()` to turn log message storage in memory on or off.
- Logging: The memory storage option allows limiting memory usage in long-running tasks.
- Logging: Added `reset()` to reset to defaults.
- UI: Added `isActive()` to regular buttons.
- UI: Added static `buttonDropdown()` method to create dropdown buttons.
- UI: Added selecting the active button to the button groups.
- UI: Added the interface `ButtonSizesInterface` and matching trait.
- UI: Added the interface `ActivatableInterface` and matching trait.
- UI: Disabled the Keep-Alive AJAX calls in the logout and request log screens. 
- UI: `UI::tooltip()` now accepts an existing `TooltipInfo` instance.
- UI: Pretty booleans now support tooltips.
- UI: Added the interface `MissingRecordInterface`.
- App Interface: Added button group references.
- Changelogs: Added the `onQueueCommitted()` event handling method.
- RequestLog: Now ensuring that the session uses a different storage from the main app.
- Sessions: Trimmed the authentication process, fixed right presets not being applied ([#67](https://github.com/Mistralys/application-framework/issues/67)).
- Sessions: Removed simulating users, too error-prone and risky.
- Sessions: Added `Application::isUserReady()` as `isSessionReady()` does not include authentication.
- Users: Added new role preset handling via autoloader classes in the `{DriverName}/User/Role` folder.
- Devel Mode: Fixed right presets not being applied.
- Devel Mode: Enabling devel mode can only be turned off when the selected preset has devel rights.
- Devel Mode: Storing the enabled flag in the session instead of a user setting.
- Devel Mode: Removed possibility to simulate users, as the main use case is simulating roles.
- Validatable: Added validation code support to the `Validatable` trait.
- SystemMailer: Added classes to create and send system emails to admins ([#69](https://github.com/Mistralys/application-framework/issues/69)).
- SystemMailer: Setting the system email recipients is now required in the configuration.
- DeployCallback: Now sending an email on success or failure ([#68](https://github.com/Mistralys/application-framework/issues/68))
- Dependencies: Updated AppUtils Core to [v1.2.0](https://github.com/Mistralys/application-utils-core/releases/tag/1.2.0).

### Breaking changes

- The environment configuration must now implement `getSystemEmailRecipients()`.
- Revisionables must rename their `_dispose()` method to `_disposeRevisionable()`.
- Revisionables must rename their `getChildDisposable()` method to `_getChildDisposable()`.
- Revision-dependent classes must now implement the `getIdentification()` method.
- Existing overrides of the native session method `getPrefix()` must be renamed to `_getPrefix()`, and set to `protected`.
- The updated user role handling requires existing role arrays to be moved to separate classes.
- UI: Made the `getRecordMissingURL()` method public.

### Other changes

- Disposables should not implement `getLogIdentifier()` anymore.
- Disposables should replace `getIdentification()` with the protected `_getIdentification()` method.

### Deprecations

- `StandardStateSetup`: deprecated the `makeXXX()` methods in favor of the `setupXXX()` methods.
- `RevisionableStatelessInterface::getOwnerID()` => `getRevisionAuthorID()`
- `RevisionableStatelessInterface::getOwnerName()` => `getRevisionAuthorName()`
- `Application_Exception_DisposableDisposed` => `DisposableDisposedException`

---
Older changelog entries can be found in the `docs/changelog-history` folder.<|MERGE_RESOLUTION|>--- conflicted
+++ resolved
@@ -1,15 +1,11 @@
-<<<<<<< HEAD
 ## v5.8.0 - Time tracker
 - TimeTracker: Added the time tracker management.
 - DBHelper: Added an abstract list builder for DBHelper collections.
 - ListBuilder: Added a trait for list screens via a list builder.
 
-## v7.7.5 - Miscellaneous tweaks
-=======
 ## v5.7.5 - Screen Tie-In improvement
 - Screen Tie-Ins: Added the handling of hidden vars with the optional `_getHiddenVars()` method. 
 - Screen Tie-Ins: Added the `injectHiddenVars()` method.
->>>>>>> aa961b5c
 - AdminURL: Fixed the return type for `AdminURL::create()` to make PHPStan happy.
 
 ## v5.7.4 - Class cache update
