<<<<<<< HEAD
## v5.7.0 - Time tracker
- TimeTracker: Added the time tracker management.
- DBHelper: Added an abstract list builder for DBHelper collections.
- ListBuilder: Added a trait for list screens via a list builder.
=======
## v5.7.1 - Formable type update
- Formable: Changed methods requiring element instances to accept nodes instead.

## v5.7.0 - Deployment task prioritization (Breaking-XS)
- DeploymentRegistry: Added a prioritization system for deployment tasks.
- DeploymentRegistry: The version update task is now always run first.
- DeploymentRegistry: Fixed the wrong version being stored in the history.
- AppFactory: Replaced the class cache with AppUtil's native class caching.
- Dependencies: Bumped up AppUtils core to [v2.3.6](https://github.com/Mistralys/application-utils-core/releases/tag/2.3.6).

### Breaking changes

- Deployment tasks must now implement the `getPriority()` method. 
  If you have custom deployment tasks, make sure to add this method.
>>>>>>> 99add624

## v5.6.2 - Filter settings and changelog improvements
- FilterSettings: Added constants for the "Apply" and "Request" button request vars.
- Clientside: Added `UI.RequireElement()` to fetch elements by selector with exception fallback.
- Changelog: Added `limitByCustomField()` to the changelog filter criteria.
- Changelog: Added `getChangelogItemInsertColumns()` to the changelogable interface.
- Changelog Screen: Removed the obsolete "Switch revision" button.
- Changelog Screen: Now displaying the revision number in the grid.
- Changelog Screen: Added the overridable `applyCustomFilters()`.
- Changelog Screen: Added a button to reset the filters.
- Changelog Screen: Added filtering by revision.
- Changelog Screen: Added filtering by start and end date.
- Forms: Added support for `ArrayDataCollection` as default form data set.

### Update notes

Check if any of your revisionable classes override the method
`getChangelogItemPrimary()` provided by the base class. 
If they do, make sure that the return value does not include 
the item's revision.

## v5.6.1 - Error log fix
- ErrorLog: Fixed `.trace` JSON files causing an exception in AppUtils.
- Dependencies: Updated AppUtils Core for the file type registration feature.
- Dependencies: Updated AppUtils Core minimum version to [v2.3.4](https://github.com/Mistralys/application-utils-core/releases/tag/2.3.4).

## v5.6.0 - Offline listener priority (Breaking-S)
- OfflineEvents: Added the `getPriority()` method to listeners.
- OfflineEvents: Listeners can now optionally be prioritized to adjust their order.
- AdminURL: Added `importURL()` to import parameters and dispatcher from URL strings.
- AdminURL: Added `inheritParam()` to inherit a parameter from the current request.
- AdminURL: Added `getParam()`.
- Composer: Added utility scripts in the class `ComposerScripts`.
- Composer: Use `composer clear-class-cache` to clear the PHP class cache.
- Composer: Use `composer clear-caches` to clear all caches.
- Composer: When running `composer dumpautoload`, the class cache is now automatically cleared.
- Collections: Added the utility class `BaseRecordCollectionTieIn`.
- Collections: Added `IntegerCollectionInterface` and `StringCollectionInterface`.
- Collections: Added `IntegerCollectionItemInterface` and `StringCollectionItemInterface`.
- DBHelper: Added the utility class `BaseDBRecordSelectionTieIn`.
- Application: Added `isInstalledAsDependency()`.
- Application: Added `detectRootFolder()`.
- Session: Now clearing the `$_SESSION` array when destroying the session.
- Tests: Added a tie-in ancestry testing screen.
- Tests: Added a test collection of mythological figures to test the string-based collection interfaces.

### Breaking changes

- Renamed `Application_CollectionItemInterface` to `Application\Collection\CollectionItemInterface`.
- Renamed `Application_CollectionInterface` to `Application\Collection\BaseCollectionInterface`.
- The `BaseCollectionInterface` should not be used directly, but a type-specific like
  `IntegerCollectionInterface` instead.

## v5.5.5 - Country ButtonBar fix
- Country ButtonBar: Merged hotfix from [v5.4.5-hotfix1](https://github.com/Mistralys/application-framework/releases/tag/5.4.5-hotfix1).
- Country ButtonBar: Added constructor parameter to limit the available countries.
- Country ButtonBar: Fixed duplicate country parameter in links.
- Formable: Added overridable `_handleFormableInitialized()`.

## v5.5.4 - Small enhancements 
- Wizards: Added `_onRecordCreated()` to the DB creation step.
- UI: Linked labels and badges now clearly show that they are clickable on hover.

## v5.5.3 - Session handling
- Session: Added namespaces for disabled authentication and session simulation.

## v5.5.2 - Fixes
- UI: Fixed the request log link in the footer.
- UI: Fixed the broken deployment callback link in the footer.
- Session: Sessions are now namespaced to the auth type to avoid NoAuth / CAS conflicts.

## v5.5.1 - Fixes
- Driver: Moved the `version` file to the application's cache folder.
- Session: Added more logging to debug authentication issues.

## v5.5.0 - Quality of Life and Tagging (Breaking-L)
- Markdown Renderer: Fixed image tags missing the `width` attribute.
- Media: Tags are now shown in the image gallery.
- Media: Tags can be edited in the image gallery.
- Media: Image names are now linked to the media document pages in the image gallery.
- Media: Fixed documents being loaded every time `getByID()` is called.
- Media: Tags can now be edited in the status screen directly.
- Driver: The version handling system now officially uses the `dev-changelog.md` file.
- Driver: The version info has been moved from the `DevChangelog` to `VersionInfo`.
- Driver: Added `AppFactory::createVersionInfo()`.
- Deployments: The version file is now created with a deployment task.
- OfflineEvents: Now using the class cache to load listeners.
- OfflineEvents: The listener folders are now named after the event name.
- OfflineEvents: Listeners now only need to implement the `handleEvent()` method.
- Tags: Added the `TagCollectionRegistry` that collects all taggable record collections.
- Tags: Added `getByUniqueID()` and `uniqueIDExists()`.
- Tags: Added the `TaggableUniqueID` utility class to work with unique IDs.
- AppFactory: Added `createVersionInfo()`.
- UI: Added an ES6 dialog implementation.
- UI: Added the `UI.HideTooltip()` clientside method.
- UI: Added the utility class `ElementIds` to work with element IDs and getting elements.
- FilterSettings: Added `configureFiterSettings()` to make adjustments possible.
- AJAX: Added the base class `BaseHTMLAjaxMethod` for HTML-based requests.
- AJAX: Added the base class `BaseJSONAjaxMethod` for JSON-based requests.
- Session: Fixed session not being destroyed when the user logs out.

### Upgrade guide

See the [upgrade guide](docs/upgrade-guides/upgrade-v5.5.0.md) for details.

## v5.4.5-hotfix1 - Country button bar fix
- Country ButtonBar: Fixed the button bar not correctly storing the selected country.
- Country ButtonBar: Fixed the `load()` method being called repeatedly.
- Country ButtonBar: Added `setStorageEnabled()` to disable storing the selected country.
- Country ButtonBar: A country can now be selected manually via `selectCountry()`.
- Country ButtonBar: Saving the selected country is now done at render time.
- Country ButtonBar: Added tests.

## v5.4.5 - Client-side logging improvements
- JS: Fixed a data key mismatch in the AJAX error logger for the source page URL.
- JS: Moved the code to handle JS error logging to a dedicated class.
- JS: Improved the logging of JS errors to include the application log ([#15](https://github.com/Mistralys/application-framework/issues/15)).
- JS: Exceptions now include a stack trace.
- JS: The full clientside log is now available for JS errors, including a stack trace.
- Testing: Added a screen in the test application to test the client-side error logging.
- Core: Added utility class `AppDevelAdminURLs` for Devel admin URLs.
- Media: Added `getImageFormat()` to images.
- Media: Added `supportsThumbnails()` to images.
- Media: Thumbnails will no longer be generated for animated GIF images.
- Dependencies: AppUtils updated to get access to ImageHelper enhancements for image formats.
- Dependencies: Updated AppUtils to [v3.1.0](https://github.com/Mistralys/application-utils/releases/tag/3.1.0).

## v5.4.4 - Sections and context buttons  
- UI: Fixed context button size in subsections.
- UI: Added `makeContentIndented()` in sections.
- UI: Added size related methods (e.g. `isSmall()`) to buttons.
- App Interface: Added/improved some section examples.

## v5.4.3 - Query summary
- DBHelper: Added the query summary via the request param `query_summary` as a developer.

## v5.4.2 - Query tracking improvements
- DBHelper: `getQueries()` now returns an array of `TrackedQuery` objects.
- DBHelper: The results of `getAll()` are now cached to avoid duplicate queries.
- DBHelper: Added the primary name parameter to the collection's `setIDTable()` method.
- Countries: Now preferring the ISO to identify the invariant country instead of the ID.
- Countries: Fixed `getSupportedISOs()` not correctly handling the invariant country.

## v5.4.1 - Filter Criteria fix
- FilterCriteria: Fixed double-encoded query placeholders.
- FilterCriteria: Added some basic tests.

## v5.4.0 - Class loading, AJAX and more (SQL, Breaking-L)
- Deployments: Added a callback to write the localization files to disk.
- Deployments: Added logging in the deployment process for debugging.
- Revisionables: Improved the record destruction message to use `getIdentification()`.
- Database: Temporarily removed the index on the `known_users::email` column (see [#61](https://github.com/Mistralys/application-framework/issues/61)).
- AppFactory: Added `findClassesInFolder()`.
- AppFactory: Added the static `ClassCacheHandler` to handle dynamic class caching.
- AJAX: Added `getMethodName()` to all AJAX methods.
- AJAX: Using the AppFactory to load method classes.
- AJAX: Method class names now support namespaces and can be freely named.
- AJAX: Added some tests against the application's own AJAX methods.
- AJAX: Now correctly sending the `returnFormat` flag from clientside.
- AJAX: Now correctly recognizing the expected return format.
- UI: Added the jQuery extension `$(*).onClassChange()` to observe element class changes.
- UI: Fixed badge dropdown caret position.
- UI: Dropdowns: Added the AJAX loading feature for asynchronous menu loading.
- UI: Dropdowns: Added `renderMenuItems()` to the menu class.
- UI: Body padding now dynamically adjusted after the main navigation.
- RequestLog: Now sorting log entries from most recent to oldest.
- Icons: Added the `cache` icon.
- CacheControl: Added the `CacheManager` class to handle cache locations.
- CacheControl: Added a dedicated screen in the Developer area.
- DataGrids: Removed padding of checkbox labels in cells.
- Admin: Added a base class for the "Devel > Application configuration" screen. 
- TestApp: Added the "Application sets" screen.
- TestApp: Added the "Application configuration" screen.
- Quickstart: Added news entries and media files to the quickstart.
- Quickstart: Added `registerNews()` and `registerMedia()` in the user's recent items base class.
- Quickstart: Fixed loading entries in all requests ([#74](https://github.com/Mistralys/application-framework/issues/74)).
- Notepad: Fixed broken layout when adding new notes ([#57](https://github.com/Mistralys/application-framework/issues/57)).
- DeploymentRegistry: Added a task to clear the class cache.
- DeploymentRegistry: Improved task loading, converted to a collection.
- DeploymentRegistry: Added some tests.
- DBHelper: Results of `idExists()` are now cached to avoid duplicate queries.
- Dependencies: Updated docs to [v1.0.1](https://github.com/Mistralys/application-framework-docs/releases/tag/1.0.1).

### Upgrade guide

See the [upgrade guide](docs/upgrade-guides/upgrade-v5.4.0.md) for details.

## v5.3.4 - Upgraded localization library
- Countries: Updated return types to avoid using deprecated AppLocalization types.
- Dependencies: Updated AppLocalization to [v1.5.0](https://github.com/Mistralys/application-localization/releases/tag/1.5.0).

## v5.3.3 - AppSets fix
- AppSets: Fixed not properly recognizing areas, now using the Driver's `areaExists()`.

## v5.3.2 - AJAX exception fix.
- AJAX: Fixed a type issue in the AJAX error logger.

## v5.3.1 - Record Setting Properties
- Record Settings: Added possibility to set runtime properties on record settings.

## v5.3.0 - Admin Screen event handling (Deprecation)
- Admin Screens: Added events and listener methods for screen initialization and rendering.
- Admin Screens: Added possibility to replace a screen's content via events.
- Admin Screens: Added the possibility to disable the action handling via events.
- Testing: Added some test screens for the screen event handling.

### Deprecations

- `Application_Admin_ScreenInterface` has been replaced by `AdminScreenInterface`.

## v5.2.0 - Developer changelog handling
- Driver: Added missing implementation for the `areaExists()`.
- Driver: Made the use of the `dev-changelog.md` file official.
- Driver: Added the helper class `DevChangelog` to parse the developer changelog file.
- Driver: The `version` file can now optionally be automatically generated.
- Tagging: Fixed a hardcoded media collection reference in the tag collection trait. 
- Tagging: Added `_handleHiddenFormVars()` in the record's tagging screen trait.

### Update guide

To make use of the new version file generation mechanism, use the following code
for the driver's `getExtendedVersion()` method:

```php
public function getExtendedVersion() : string
{
    return AppFactory::createDevChangelog()->getCurrentVersion()->getTagVersion();
}
```

## v5.1.1 - DataGrid fix
- DataGrid: Fixed a PHP error when using a string value that corresponds to a PHP function ([#72](https://github.com/Mistralys/application-framework/issues/72))
- DataGrid: Callback cell values are now filtered like all other values.

## v5.1.0 - DataGrid Enhancements
- Clientside: Modernized the renderable classes, converted to ES6.
- Clientside: Converted `ApplicationException` to ES6. 
- DataGrid: Modernized the JS class, converted to ES6.
- DataGrid: Added the grid configuration UI.
- DataGrid: Fixed the column settings storage not being applied.
- DataGrid: Columns can now be sorted and hidden on a per-user basis.
- DataGrid: Converted the main JS classes to ES6 classes.
- DataGrid: It is now possible to reset individual grid settings.
- DataGrid: Cell values can now use callables to generate the value on demand.
- Examples: Added a detailed DataGrid column controls example.
- Users: Added the `$prefix` parameter to the `resetSettings()` method to limit the reset.

### Deprecations

- JS: `Application_BaseRenderable` => `UI_Renderable_Base`
- JS: `Application_RenderableHTML` => `UI_Renderable_HTML`

## v5.0.4 - Minor fixes
- API: Fixed wrongly documented return value of `getParam()`.
- Locales: Added some return type docs to avoid confusion with locale codes.

## v5.0.3 - Auth redirect loop fix
-  Session: Fixed the infinite redirect loop in simulated session mode.

## v5.0.2 - Message log screen fix
- MessageLog: Fixed missing request variables in the message log grid and filters.
- MessageLog: Added the possibility to filter by user.
- MessageLog: Added log message generation for testing for developers.
- Users: Added `getUserInstance()` in the user collection record class. 

### Deprecations:

- `Application_Admin_Area_Mode_Messagelog` => `BaseMessageLogScreen`

## v5.0.1 - Disposable fix
- Disposables: Fixed `dispose()` not checking if currently in the process of disposing.
- Core: The `VERSION` file is now automatically generated and updated.
- Core: Added the `mistralys/changelog-parser` Composer dependency.

## v5.0.0 - Revisionable update (Breaking-S)
- Revisionables: Added `getRevisionAuthorXXX()` methods for more consistent naming.
- Revisionables: Added some missing methods in the revisionable interface.
- Revisionables: Storage now automatically disposes of keys that contain revision-dependent instances.
- Revisionables: Tweaked the abstract disposable method setup to handle common internal disposal.
- Revisionables: Added private key handling in the revision storage with `setPrivateKey()`.
- Revisionables: Added disposed checks in all relevant public methods.
- Revisionables: Added `setStateXXX()` methods to set the state within a transaction.
- Revisionables: Fixed the changelog queue not being cleared after a transaction.
- Disposables: `_dispose()` is now called after the child revisionables have been disposed.
- Disposables: `getIdentification()` now handles the disposed state.
- Disposables: Added the "disposing" state with `isDisposing()`.
- Logging: The `APP_LOGGING` configuration is not used anymore.
- Logging: Added `setLoggingEnabled()` to change this at runtime.
- Logging: Added `setMemoryStorageEnabled()` to turn log message storage in memory on or off.
- Logging: The memory storage option allows limiting memory usage in long-running tasks.
- Logging: Added `reset()` to reset to defaults.
- UI: Added `isActive()` to regular buttons.
- UI: Added static `buttonDropdown()` method to create dropdown buttons.
- UI: Added selecting the active button to the button groups.
- UI: Added the interface `ButtonSizesInterface` and matching trait.
- UI: Added the interface `ActivatableInterface` and matching trait.
- UI: Disabled the Keep-Alive AJAX calls in the logout and request log screens. 
- UI: `UI::tooltip()` now accepts an existing `TooltipInfo` instance.
- UI: Pretty booleans now support tooltips.
- UI: Added the interface `MissingRecordInterface`.
- App Interface: Added button group references.
- Changelogs: Added the `onQueueCommitted()` event handling method.
- RequestLog: Now ensuring that the session uses a different storage from the main app.
- Sessions: Trimmed the authentication process, fixed right presets not being applied ([#67](https://github.com/Mistralys/application-framework/issues/67)).
- Sessions: Removed simulating users, too error-prone and risky.
- Sessions: Added `Application::isUserReady()` as `isSessionReady()` does not include authentication.
- Users: Added new role preset handling via autoloader classes in the `{DriverName}/User/Role` folder.
- Devel Mode: Fixed right presets not being applied.
- Devel Mode: Enabling devel mode can only be turned off when the selected preset has devel rights.
- Devel Mode: Storing the enabled flag in the session instead of a user setting.
- Devel Mode: Removed possibility to simulate users, as the main use case is simulating roles.
- Validatable: Added validation code support to the `Validatable` trait.
- SystemMailer: Added classes to create and send system emails to admins ([#69](https://github.com/Mistralys/application-framework/issues/69)).
- SystemMailer: Setting the system email recipients is now required in the configuration.
- DeployCallback: Now sending an email on success or failure ([#68](https://github.com/Mistralys/application-framework/issues/68))
- Dependencies: Updated AppUtils Core to [v1.2.0](https://github.com/Mistralys/application-utils-core/releases/tag/1.2.0).

### Breaking changes

- The environment configuration must now implement `getSystemEmailRecipients()`.
- Revisionables must rename their `_dispose()` method to `_disposeRevisionable()`.
- Revisionables must rename their `getChildDisposable()` method to `_getChildDisposable()`.
- Revision-dependent classes must now implement the `getIdentification()` method.
- Existing overrides of the native session method `getPrefix()` must be renamed to `_getPrefix()`, and set to `protected`.
- The updated user role handling requires existing role arrays to be moved to separate classes.
- UI: Made the `getRecordMissingURL()` method public.

### Other changes

- Disposables should not implement `getLogIdentifier()` anymore.
- Disposables should replace `getIdentification()` with the protected `_getIdentification()` method.

### Deprecations

- `StandardStateSetup`: deprecated the `makeXXX()` methods in favor of the `setupXXX()` methods.
- `RevisionableStatelessInterface::getOwnerID()` => `getRevisionAuthorID()`
- `RevisionableStatelessInterface::getOwnerName()` => `getRevisionAuthorName()`
- `Application_Exception_DisposableDisposed` => `DisposableDisposedException`

---
Older changelog entries can be found in the `docs/changelog-history` folder.<|MERGE_RESOLUTION|>--- conflicted
+++ resolved
@@ -1,9 +1,8 @@
-<<<<<<< HEAD
-## v5.7.0 - Time tracker
+## v5.8.0 - Time tracker
 - TimeTracker: Added the time tracker management.
 - DBHelper: Added an abstract list builder for DBHelper collections.
 - ListBuilder: Added a trait for list screens via a list builder.
-=======
+
 ## v5.7.1 - Formable type update
 - Formable: Changed methods requiring element instances to accept nodes instead.
 
@@ -18,7 +17,6 @@
 
 - Deployment tasks must now implement the `getPriority()` method. 
   If you have custom deployment tasks, make sure to add this method.
->>>>>>> 99add624
 
 ## v5.6.2 - Filter settings and changelog improvements
 - FilterSettings: Added constants for the "Apply" and "Request" button request vars.
