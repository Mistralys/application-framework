--- conflicted
+++ resolved
@@ -1,5 +1,4 @@
-<<<<<<< HEAD
-### v2.4.5 - Visual select update
+### v2.4.6 - Visual select update
 - Forms: Added `addVisualSelect()` to `UI_Form` (previously only found in the formable).
 - UI: Added visual select examples in the interface references.
 - Visual Select: The search field in the visual select no longer submits the form on pressing enter.
@@ -9,14 +8,11 @@
 - Visual Select: Added tests for most of the basic functionality.
 - Visual Select: Converted clientside pseudo classes to actual JavaScript classes.
 
-### v2.4.4 - Local file uploads
-=======
 ### v2.4.5 
 - DBHelper: Fixed a bug in `addWhereColumnISNULL()` when `$null` is set to `true`.
 - Admin Screens: Added hidden vars to the collection list trait via `getPersistVars()`.
 
 ### v2.4.4 - Local file uploads, QoL improvements
->>>>>>> f291bf0d
 - Uploads: Added the `LocalFileUpload` class, which creates uploads from local file paths.
 - Media: Added `createImageFromFile()` to add an image document from a local file path.
 - AppFactory: Added the new centralized collection factory helper class `AppFactory`.
