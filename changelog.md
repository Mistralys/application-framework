--- conflicted
+++ resolved
@@ -1,15 +1,13 @@
-<<<<<<< HEAD
 ## v5.8.0 - Time tracker
 - TimeTracker: Added the time tracker management.
 - DBHelper: Added an abstract list builder for DBHelper collections.
 - ListBuilder: Added a trait for list screens via a list builder.
-=======
+
 ## v5.7.9 - News update
 - News: Improved styling of articles somewhat for readability.
 - Markdown: Added the `class` attribute to `{media}` tags.
 - Markdown: Added the boolean `thumbnail` attribute to `{media}` tags to turn off thumbnail generation.
 - Markdown: Updated text styling somewhat for readability.
->>>>>>> 89bf3649
 
 ## v5.7.8 - Connector update
 - Connectors: Added `201` as accepted status code for POST requests ([#76](https://github.com/Mistralys/application-framework/pull/76)) - thanks @danielioinos.
