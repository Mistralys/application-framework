# Application Framework Changelog

<<<<<<< HEAD
## v5.13.0 - API Management (Deprecation)
- DBHelper: Added a base record status screen trait.
- DBHelper: Added `getRecordMicrotimeKey()` to base records.
- DBHelper: Added validations to registered collection keys like `setRegexValidation()`.
- DBHelper: Deprecated and refactored DBHelper base screens.
- DBHelper: Added a dedicated `BaseChildCollection` class to handle parent relations.
- DBHelper: Added an interface for the DBHelper collection.
- DBHelper: Moved parent record handling to a separate child collection class.
- DBHelper: Added the request type base class `BaseDBRecordRequestType`.
- API: Added the API client collection classes.
- API: Added the API management screens.
- API: Added user rights to manage the API.
- API: Added API client test support classes.
- API: Added API grouping support, organized all APIs into groups.
- API: Added flat and grouped overviews with filtering in the documentation.
- API: Added links back to the application from the documentation.
- TimeTracker: Added autofill feature.
- TimeTracker: Added flavored entry creation methods.
- Admin: Added a base class and interface for request types.
- Admin: Allowing AdminURLInterface as return type in some URL methods.
- DataGrid: Heading rows now support an optional subline text.
- DataGrid: Better heading row styling.
- DataGrid: Added the method `attr()` to grid entries to set row attributes.
- UI: Added a text link style for navigations with `TextLinkNavigation`.
- Core: Deprecated `Application_Exception` in favor of `ApplicationException`.
- Dependencies: Bumped up AppUtils Core to [v2.3.17](https://github.com/Mistralys/application-utils-core/releases/tag/2.3.17).

### Deprecations

- All DBHelper base admin screen classes have been deprecated. Replacement classes
  are documented for each to make migration straightforward.
- DBHelper collections with a parent collection must now extend `BaseChildCollection`.
- `Application_Exception` => use `ApplicationException` instead.

## v5.12.10 - API version selection
- API: Added `selectVersion()` to manually select the version to work with.

## v5.12.9 - Locale API improvements
- API: Added  `selectLocale()` to the locale API trait to select a locale manually.
- API: When running a method, it automatically sets `$_REQUEST['method']` to its own name.

## v5.12.8 - API Versioning
- API: Added trait and classes to handle API versioning with transformer classes.
- API: Added `KeyPath` and `KeyReplacement` classes to reference key paths and replacements.
- API: `getRequestTime()` can now return null when an exception occurs and no time is available.
- API: Added API changelog as a Markdown string with `getChangelog()`.
- API: Added the Changelog section to the documentation.
- API: Method indexing now also indexes API version classes in the class cache.
- API: Parameter sets now auto-register params in the method when not registered yet.
- API: Added possibility to auto-link API methods in descriptions with the syntax `#MethodName`.
- API: Moved response key docs to a dedicated section.
- API: Implementing JSON response key docs is now mandatory.
- API: Added API utility class `KeyDescription`.
- API: Tests: Added the assertion method `assertMethodCallIsSuccessful()`.
- MarkdownRenderer: Added `renderInline()` to render text without a paragraph tag.
- Countries: Fixed country API params not having been registered.

## v5.12.7 - Country API
- Countries: Added country ID / country ISO OR rule to the API parameter rules.
- API: Parameter sets now do a failsafe check if any parameters are defined.

## v5.12.7 - Fixes
- Locales: Fixed trait method not being considered callable.
- Languages: Fixed trait method not being considered callable.

## v5.12.6 - Small improvements and fixes
- API: Fixed missing label argument for some parameter rules.
- Countries: Updated currency interface return type to make methods visible.
- Dependencies: Bumped up AppLocalize to [v2.1.2](https://github.com/Mistralys/application-localization/releases/tag/2.1.2). 

## v5.12.5 - Minor improvements
- Icons: Added the `getPrefix()` method to the icon class.

## v5.12.4 - API improvements
- API: Added a trait and interface for API method tests.
- API: Methods can now specify a custom response class to use for success responses.
- API: Added an application locale selection API trait.
- API: Now listing all validation messages in the `validationMessages` response property.
- API: Fixed enum parameters attempting to validate empty values.
- API: Made the alias validation argument for capital letters mandatory to make it more visible.

## v5.12.3 - API fixes and improvements
- Bootstrap: Added an exception when trying to boot a second time with a different class.
- API: Fixed the OR rule invalidating parameters prematurely when using multiple OR groups.
- API: Using `processReturn()` now returns distinct response and error response objects.
- API: Now passing the parameter instance to validation classes for better error messages.
- API: Added `getValidationResults()` to get results when processing in return mode.
- API: Added `setRequestBody()` to simulate the body in test scenarios.
- Composer: Added the `build` Composer command.

## v5.12.1 - Page help fix
- UI: Fixed the page help being expanded all the time, and buttons not being responsive.
- API: Can now select boolean values in a select element when trying out an API.

## v5.12.0 - API Update (Breaking-L)
- API: Complete overhaul of the API handling.
- API: Added an API method index to look up method names and classes.
- API: Registered the method index in the main cache control.
- API: Added an API method collection to access all methods.
- API: Added `APIMethodInterface`.
- API: Overhauled the base API method class, streamlined the request and response processes.
- API: Added traits for the request and response types, e.g. `JSONResponseTrait`.
- API: Implemented an exception-based flow break to access response data instead of sending responses.
- API: Renamed and namespaced the API bootstrapper.
- API: The method documentation URL is now included in the response API info.
- API: The request and response mime types are now included in the response API info.
- Connectors: Added a connector for framework APIs.
- Themes: The clean frame template now uses the page title if set.
- Validation: Added the `ValidationResults` utility class.
- Validation: Added the `ValidationResultInterface` for objects that contain validation results.
- Validation: Added the `ValidationLoggableTrait` for classes that combine logging and validation.
- Tests: Added the `OperationResultTestTrait` for useful assertions.
- Dependencies: Bumped up AppUtils to [v3.1.10](https://github.com/Mistralys/application-utils/releases/tag/3.1.10) for a bugfix.

### Breaking changes

- Renamed all API-related classes.
- New API method structure and flow.
- Renamed and namespaced the API bootstrapper.

## v5.11.3 - Connector cache fix redux
- Connectors: Fixed unhandled cases of loading broken JSON from the cache.
- Error handling: Exceptions now also add a message in the application log.
- Helpers: Added the specialized `JSONUnserializer` class with integrated logging.

## v5.11.2 - Connector cache fix
- Connectors: Fixed connector IDs stored in cache causing an exception.

## v5.11.1 - Connector improvements
- Connectors: Constructor arguments can now be specified for connector methods. 

## v5.11.0 - PHP8 and Connector improvements (Breaking-S) 
- Connectors: Added constructor arguments to `createConnector()`.
- Connectors: Fixed `createConnector()` creating a new instance with every call.
- Dependencies: Now requiring PHP8.4.

### Breaking changes (S)

The framework has been officially switched to PHP8.4. It has been updated to run for a while,
and this change only makes it official. No other breaking changes are included in this version.

## v5.10.12 - CAS rollback
- Composer: Rolled `phpCAS` back to the latest public release, as it forces removal of security advisories.
- Composer: `phpCAS` will be replaced with an alternative soon.

## v5.10.11 - CAS temporary fix
- Composer: Locked the `phpCAS` package to a specific commit to fix the PHP8 deprecation warnings.
- Composer: Temporarily removed `roave/security-advisories` to allow the CAS commit to be used. 
- Connectors: Added the utility class `ProxyConfiguration` to handle proxy settings.

## v5.10.10 - LDAP DN validation fix
- LDAP: Tweaked the search DN validation to be more lenient with the LDAP server's setup.

## v5.10.9 - LDAP Logging
- LDAP: Added more logging.
- LDAP: Added `toArray()` in the configuration to dump values.

## v5.10.8 - RequestLog logging
- Logging: Added methods to log messages only when the request log is enabled.
- Logging: Known types (e.g. `Microtime`) are now converted into useful log messages.
- RequestLog: Added static `setActive()` and `isActive()`.
- RequestLog: Now caching the enabled status for the duration of the request.
- LDAP: Added more logging, including debug info in request log mode.
- Tests: Now also enabling the request logging in `enableLogging()`.

## v5.10.7 - LDAP PHP7 fix extended
- LDAP: Added a fallback way to connect to LDAP servers in PHP7.
- LDAP: Now handling host connections with or without an LDAP scheme.
- LDAP: The config SSL setting is now inherited from the host if specified with a scheme. 

## v5.10.6 - LDAP PHP7 fix
- LDAP: Fixed wrong settings used to connect in PHP7.

## v5.10.5 - LDAP fixes and improvements
- LDAP: Now automatically switching between ldap function resource and class return types.
- LDAP: Fixed deprecated usage of `ldap_connect` in PHP8.4.
- LDAP: Allowing port to be set to `null` to use the default port.
- LDAP: Added integration tests using Mokapi to set up a mock LDAP server.
- LDAP: Added the debug config setting to debug LDAP connections.
- LDAP: Added a configuration option to turn off SSL connections.
- LDAP: The configuration now allows turning on detailed LDAP debugging messages.
- LDAP: Added a search filter failsafe to return only role-matching rights.
- Environments: Added `setLDAPSSLEnabled()` to toggle SSL connections.

## v5.10.4 - Country improvements
- Countries: Added `resolveCountry()` that accepts a range of values.
- Countries: Added `getByLocalizationCountry()`.

## v5.10.3 - Filter Criteria tweak
- FilterCriteria: Fixed replacing query placeholders in `getQueries()`.

## v5.10.2 - Request improvements
- Connectors: Allowing response code `200` for `PUT` requests.
- Connectors: Added the request methods `useSockets()` and `useCURL()` (default).
- Connectors: Added the request method `setAuthorization()`.
- Connectors: Added the request method `setBodyJSON()`.

## v5.10.1 - Language label fix
- Localization: Fixed getting the language label throwing an exception.

## v5.10.0 - Time Tracker Time Spans (Breaking-S)
- TimeTracker: Added the time span management.
- TimeTracker: Added a summary of durations by ticket number.
- TimeTracker: Added a separate form field for the ticket URL.
- UI: Fixed a PHPDoc that broke the method chaining in `UI_Bootstrap::setName()`.

### Breaking changes

This change only affects the Time Tracker. If you do not use it, 
no changes are required. Otherwise, the following SQL update script 
must be run:

[2025-06-19-time-tracker.sql](/docs/sql/2025-06-19-time-tracker.sql).

## v5.9.0 - Country management (Breaking-M)
- Wizards: Added the possibility to specify step classes, loosening the class structure.
- Countries: Added the country management screens.
- Countries: Added user rights to manage countries.
- Countries: Improved country ISO code alias handling (`uk` and `gb`).
- CacheControl: Added the localization cache to the cache control.
- DBHelper: `statementValues()` now accepts an existing instance.
- ListBuilder: Added `_renderAboveList()` and `_renderBelowList()` to the list builder screen trait.
- Dependencies: Updated AppUtils Core to [v2.3.11](https://github.com/Mistralys/application-utils-core/releases/tag/2.3.11).
- Dependencies: Updated AppUtils Core to [v2.3.12](https://github.com/Mistralys/application-utils-core/releases/tag/2.3.12).
- Dependencies: Updated AppUtils Core to [v2.3.13](https://github.com/Mistralys/application-utils-core/releases/tag/2.3.13).
- Dependencies: Updated AppUtils Collections to [v1.1.5](https://github.com/Mistralys/application-utils-collections/releases/tag/1.1.5).
- Dependencies: Updated AppUtils Collections to [v1.1.6](https://github.com/Mistralys/application-utils-collections/releases/tag/1.1.6).
- Dependencies: Updated AppLocalize to [v2.0.0](https://github.com/Mistralys/application-localization/releases/tag/2.0.0).

### Breaking changes

The feature to ignore countries has been permanently retired.
If your application uses this feature, you must remove the
related method calls. We recommend using a static analysis
tool like PHPStan to find all usages.

I decided to retire it because while it was a quick solution
for some use cases, it was not stable enough and caused issues
in other situations. The application must decide for itself
which countries are relevant depending on the use case.

## v5.8.3 - Fixes and PHP8.4 
- Session: Fixed the CLI session handling to avoid errors when running in CLI mode.
- PHP8.4: Fixed deprecation warnings for implicit nullable method arguments.
- Formable: Added `onClientFormRendered()` to react to the rendered HTML markup.
- Formable: Fixed JS head statements not being collected due to wrong call order.
- Sections: Fixed the collapse buttons not appearing in client forms.
- Events: Added a trait for HTML processing events.
- UI: Added `onPageRendered()` to add event listeners.
- UI: Added `selectDefaultInstance()`.
- UI: `selectInstance()` now accepts freeform instance names.
- UI: Removed the obsolete `selectDummyInstance()` method.
- Composer: Set PHP7.4 as the target platform, but allow installing on PHP8.
- Dependencies: Updated HTML QuickForm to [v2.3.6](https://github.com/Mistralys/HTML_QuickForm2/releases/tag/2.3.6).

### PHP8.4 update progress

Notices have mostly been fixed. One remaining issue is the PhpCAS package,
which has no PHP8.4 support yet. The session fix in this version makes it
at least possible to run the tests on PHP8.4.

## v5.8.2 - String builder and CSS classes
- UI: Added the `CSSClasses` enum class as a reference for available CSS class names.
- UI: Added the `right-developer` class.
- StringBuilder: Added `developer()` for dev-only text.
- StringBuilder: Using class constants where applicable.

## v5.8.1 - Small tweaks
- TimeTracker: Made times clickable to select the row.
- ListBuilder: `collectEntry()` can now return an entry instance. 

## v5.8.0 - Time tracker
- TimeTracker: Added the time tracker management.
- DBHelper: Added an abstract list builder for DBHelper collections.
- ListBuilder: Added a trait for list screens via a list builder.
- StringBuilder: Modified the `reference()` method for a nicer output.
- StringBuilder: `codeCopy()` now handles empty values better.
- StringBuilder: Added `hr()`.
- StringBuilder: Added `heading()` and `h1()` through `h3()`.
- Interface Refs: Improved the text style references.
- Tests: Added the test application to the PHPStan analysis to fix unused trait messages and
- Dependencies: Updated AppUtils Core to [v2.3.8](https://github.com/Mistralys/application-utils-core/releases/tag/2.3.8).
- Dependencies: Updated AppUtils Core to [v2.3.9](https://github.com/Mistralys/application-utils-core/releases/tag/2.3.9).
- Dependencies: Updated AppUtils Core to [v2.3.10](https://github.com/Mistralys/application-utils-core/releases/tag/2.3.10).
  
## v5.7.9 - News update
- News: Improved styling of articles somewhat for readability.
- Markdown: Added the `class` attribute to `{media}` tags.
- Markdown: Added the boolean `thumbnail` attribute to `{media}` tags to turn off thumbnail generation.
- Markdown: Updated text styling somewhat for readability.

## v5.7.8 - Connector update
- Connectors: Added `201` as accepted status code for POST requests ([#76](https://github.com/Mistralys/application-framework/pull/76)) - thanks @danielioinos.

## v5.7.7 - DataGrid form target change
- DataGrids: Removed setting the form target for the whole grid.

Background for this change: Setting the form target for the whole
grid caused regular grid functions like sorting to also open in a 
new tab. This was not the intended behavior and has been removed
in favor of setting it only for specific list actions.

## v5.7.6 - DataGrid enhancement (Deprecation-XS)
- DataGrids: Added `enableSubmitInNewTab()` to make the grid's form be submitted in a new tab.
- DataGrids: Added `setFormTarget()` and `getFormTarget()`.
- DataGrids: Added the `makeAutoWidth()` method so the grid uses only the width its columns need.
- DataGrids: Added `clientCommands()` to generate client-side statements.
- DataGrids: Added `clientCommands()` to grid entries as well.
- DataGrids: Now marking rows as active when the checkbox is checked.
- DataGrids: Improved layout of sorted cells with hover and active rows.
- Tests: Added the utility method `saveTestFile()`.
- BigSelection: Added the possibility to add meta-controls to items with `addMetaControl()`.
- Application: Added URL methods for the storage and temp folders, e.g. `getTempFolderURL()`.

### Deprecations

- `DataGrid::getClientSubmitStatement()` => use `clientCommands()` instead.
- `DataGrid::getClientToggleSelectionStatement()` => use `clientCommands()` instead.

## v5.7.5 - Screen Tie-In improvement
- Screen Tie-Ins: Added the handling of hidden vars with the optional `_getHiddenVars()` method. 
- Screen Tie-Ins: Added the `injectHiddenVars()` method.
- AdminURL: Fixed the return type for `AdminURL::create()` to make PHPStan happy.

## v5.7.4 - Class cache update
- AppFactory: Now setting the `ClassHelper` cache during bootstrap to enable this for all use-cases.
- Dependencies: Bumped up AppUtils core to [v2.3.7](https://github.com/Mistralys/application-utils-core/releases/tag/2.3.7).

## v5.7.3 - AdminURL update
- AdminURL: Fixed the `create()` method not returning the correct instance.
- Dependencies: Bumped up AppUtils to [v3.1.4](https://github.com/Mistralys/application-utils/releases/tag/3.1.4).

## v5.7.2 - AdminURL update
- AdminURL: Now extending AppUtil's `URLBuilder` class.
- Dependencies: Bumped up AppUtils to [v3.1.3](https://github.com/Mistralys/application-utils/releases/tag/3.1.3).

## v5.7.1 - Formable type update
- Formable: Changed methods requiring element instances to accept nodes instead.

## v5.7.0 - Deployment task prioritization (Breaking-XS)
- DeploymentRegistry: Added a prioritization system for deployment tasks.
- DeploymentRegistry: The version update task is now always run first.
- DeploymentRegistry: Fixed the wrong version being stored in the history.
- AppFactory: Replaced the class cache with AppUtil's native class caching.
- Dependencies: Bumped up AppUtils core to [v2.3.6](https://github.com/Mistralys/application-utils-core/releases/tag/2.3.6).

### Breaking changes

- Deployment tasks must now implement the `getPriority()` method. 
  If you have custom deployment tasks, make sure to add this method.

## v5.6.2 - Filter settings and changelog improvements
- FilterSettings: Added constants for the "Apply" and "Request" button request vars.
- Clientside: Added `UI.RequireElement()` to fetch elements by selector with exception fallback.
- Changelog: Added `limitByCustomField()` to the changelog filter criteria.
- Changelog: Added `getChangelogItemInsertColumns()` to the changelogable interface.
- Changelog Screen: Removed the obsolete "Switch revision" button.
- Changelog Screen: Now displaying the revision number in the grid.
- Changelog Screen: Added the overridable `applyCustomFilters()`.
- Changelog Screen: Added a button to reset the filters.
- Changelog Screen: Added filtering by revision.
- Changelog Screen: Added filtering by start and end date.
- Forms: Added support for `ArrayDataCollection` as default form data set.

### Update notes

Check if any of your revisionable classes override the method
`getChangelogItemPrimary()` provided by the base class. 
If they do, make sure that the return value does not include 
the item's revision.

## v5.6.1 - Error log fix
- ErrorLog: Fixed `.trace` JSON files causing an exception in AppUtils.
- Dependencies: Updated AppUtils Core for the file type registration feature.
- Dependencies: Updated AppUtils Core minimum version to [v2.3.4](https://github.com/Mistralys/application-utils-core/releases/tag/2.3.4).

## v5.6.0 - Offline listener priority (Breaking-S)
- OfflineEvents: Added the `getPriority()` method to listeners.
- OfflineEvents: Listeners can now optionally be prioritized to adjust their order.
- AdminURL: Added `importURL()` to import parameters and dispatcher from URL strings.
- AdminURL: Added `inheritParam()` to inherit a parameter from the current request.
- AdminURL: Added `getParam()`.
- Composer: Added utility scripts in the class `ComposerScripts`.
- Composer: Use `composer clear-class-cache` to clear the PHP class cache.
- Composer: Use `composer clear-caches` to clear all caches.
- Composer: When running `composer dumpautoload`, the class cache is now automatically cleared.
- Collections: Added the utility class `BaseRecordCollectionTieIn`.
- Collections: Added `IntegerCollectionInterface` and `StringCollectionInterface`.
- Collections: Added `IntegerCollectionItemInterface` and `StringCollectionItemInterface`.
- DBHelper: Added the utility class `BaseDBRecordSelectionTieIn`.
- Application: Added `isInstalledAsDependency()`.
- Application: Added `detectRootFolder()`.
- Session: Now clearing the `$_SESSION` array when destroying the session.
- Tests: Added a tie-in ancestry testing screen.
- Tests: Added a test collection of mythological figures to test the string-based collection interfaces.

### Breaking changes

- Renamed `Application_CollectionItemInterface` to `Application\Collection\CollectionItemInterface`.
- Renamed `Application_CollectionInterface` to `Application\Collection\BaseCollectionInterface`.
- The `BaseCollectionInterface` should not be used directly, but a type-specific like
  `IntegerCollectionInterface` instead.

## v5.5.5 - Country ButtonBar fix
- Country ButtonBar: Merged hotfix from [v5.4.5-hotfix1](https://github.com/Mistralys/application-framework/releases/tag/5.4.5-hotfix1).
- Country ButtonBar: Added constructor parameter to limit the available countries.
- Country ButtonBar: Fixed duplicate country parameter in links.
- Formable: Added overridable `_handleFormableInitialized()`.

## v5.5.4 - Small enhancements 
- Wizards: Added `_onRecordCreated()` to the DB creation step.
- UI: Linked labels and badges now clearly show that they are clickable on hover.

## v5.5.3 - Session handling
- Session: Added namespaces for disabled authentication and session simulation.

## v5.5.2 - Fixes
- UI: Fixed the request log link in the footer.
- UI: Fixed the broken deployment callback link in the footer.
- Session: Sessions are now namespaced to the auth type to avoid NoAuth / CAS conflicts.

## v5.5.1 - Fixes
- Driver: Moved the `version` file to the application's cache folder.
- Session: Added more logging to debug authentication issues.

## v5.5.0 - Quality of Life and Tagging (Breaking-L)
- Markdown Renderer: Fixed image tags missing the `width` attribute.
- Media: Tags are now shown in the image gallery.
- Media: Tags can be edited in the image gallery.
- Media: Image names are now linked to the media document pages in the image gallery.
- Media: Fixed documents being loaded every time `getByID()` is called.
- Media: Tags can now be edited in the status screen directly.
- Driver: The version handling system now officially uses the `dev-changelog.md` file.
- Driver: The version info has been moved from the `DevChangelog` to `VersionInfo`.
- Driver: Added `AppFactory::createVersionInfo()`.
- Deployments: The version file is now created with a deployment task.
- OfflineEvents: Now using the class cache to load listeners.
- OfflineEvents: The listener folders are now named after the event name.
- OfflineEvents: Listeners now only need to implement the `handleEvent()` method.
- Tags: Added the `TagCollectionRegistry` that collects all taggable record collections.
- Tags: Added `getByUniqueID()` and `uniqueIDExists()`.
- Tags: Added the `TaggableUniqueID` utility class to work with unique IDs.
- AppFactory: Added `createVersionInfo()`.
- UI: Added an ES6 dialog implementation.
- UI: Added the `UI.HideTooltip()` clientside method.
- UI: Added the utility class `ElementIds` to work with element IDs and getting elements.
- FilterSettings: Added `configureFiterSettings()` to make adjustments possible.
- AJAX: Added the base class `BaseHTMLAjaxMethod` for HTML-based requests.
- AJAX: Added the base class `BaseJSONAjaxMethod` for JSON-based requests.
- Session: Fixed session not being destroyed when the user logs out.

### Upgrade guide

See the [upgrade guide](docs/upgrade-guides/upgrade-v5.5.0.md) for details.

## v5.4.5-hotfix1 - Country button bar fix
- Country ButtonBar: Fixed the button bar not correctly storing the selected country.
- Country ButtonBar: Fixed the `load()` method being called repeatedly.
- Country ButtonBar: Added `setStorageEnabled()` to disable storing the selected country.
- Country ButtonBar: A country can now be selected manually via `selectCountry()`.
- Country ButtonBar: Saving the selected country is now done at render time.
- Country ButtonBar: Added tests.

## v5.4.5 - Client-side logging improvements
- JS: Fixed a data key mismatch in the AJAX error logger for the source page URL.
- JS: Moved the code to handle JS error logging to a dedicated class.
- JS: Improved the logging of JS errors to include the application log ([#15](https://github.com/Mistralys/application-framework/issues/15)).
- JS: Exceptions now include a stack trace.
- JS: The full clientside log is now available for JS errors, including a stack trace.
- Testing: Added a screen in the test application to test the client-side error logging.
- Core: Added utility class `AppDevelAdminURLs` for Devel admin URLs.
- Media: Added `getImageFormat()` to images.
- Media: Added `supportsThumbnails()` to images.
- Media: Thumbnails will no longer be generated for animated GIF images.
- Dependencies: AppUtils updated to get access to ImageHelper enhancements for image formats.
- Dependencies: Updated AppUtils to [v3.1.0](https://github.com/Mistralys/application-utils/releases/tag/3.1.0).

## v5.4.4 - Sections and context buttons  
- UI: Fixed context button size in subsections.
- UI: Added `makeContentIndented()` in sections.
- UI: Added size related methods (e.g. `isSmall()`) to buttons.
- App Interface: Added/improved some section examples.

## v5.4.3 - Query summary
- DBHelper: Added the query summary via the request param `query_summary` as a developer.

## v5.4.2 - Query tracking improvements
- DBHelper: `getQueries()` now returns an array of `TrackedQuery` objects.
- DBHelper: The results of `getAll()` are now cached to avoid duplicate queries.
- DBHelper: Added the primary name parameter to the collection's `setIDTable()` method.
- Countries: Now preferring the ISO to identify the invariant country instead of the ID.
- Countries: Fixed `getSupportedISOs()` not correctly handling the invariant country.

## v5.4.1 - Filter Criteria fix
- FilterCriteria: Fixed double-encoded query placeholders.
- FilterCriteria: Added some basic tests.

## v5.4.0 - Class loading, AJAX and more (SQL, Breaking-L)
- Deployments: Added a callback to write the localization files to disk.
- Deployments: Added logging in the deployment process for debugging.
- Revisionables: Improved the record destruction message to use `getIdentification()`.
- Database: Temporarily removed the index on the `known_users::email` column (see [#61](https://github.com/Mistralys/application-framework/issues/61)).
- AppFactory: Added `findClassesInFolder()`.
- AppFactory: Added the static `ClassCacheHandler` to handle dynamic class caching.
- AJAX: Added `getMethodName()` to all AJAX methods.
- AJAX: Using the AppFactory to load method classes.
- AJAX: Method class names now support namespaces and can be freely named.
- AJAX: Added some tests against the application's own AJAX methods.
- AJAX: Now correctly sending the `returnFormat` flag from clientside.
- AJAX: Now correctly recognizing the expected return format.
- UI: Added the jQuery extension `$(*).onClassChange()` to observe element class changes.
- UI: Fixed badge dropdown caret position.
- UI: Dropdowns: Added the AJAX loading feature for asynchronous menu loading.
- UI: Dropdowns: Added `renderMenuItems()` to the menu class.
- UI: Body padding now dynamically adjusted after the main navigation.
- RequestLog: Now sorting log entries from most recent to oldest.
- Icons: Added the `cache` icon.
- CacheControl: Added the `CacheManager` class to handle cache locations.
- CacheControl: Added a dedicated screen in the Developer area.
- DataGrids: Removed padding of checkbox labels in cells.
- Admin: Added a base class for the "Devel > Application configuration" screen. 
- TestApp: Added the "Application sets" screen.
- TestApp: Added the "Application configuration" screen.
- Quickstart: Added news entries and media files to the quickstart.
- Quickstart: Added `registerNews()` and `registerMedia()` in the user's recent items base class.
- Quickstart: Fixed loading entries in all requests ([#74](https://github.com/Mistralys/application-framework/issues/74)).
- Notepad: Fixed broken layout when adding new notes ([#57](https://github.com/Mistralys/application-framework/issues/57)).
- DeploymentRegistry: Added a task to clear the class cache.
- DeploymentRegistry: Improved task loading, converted to a collection.
- DeploymentRegistry: Added some tests.
- DBHelper: Results of `idExists()` are now cached to avoid duplicate queries.
- Dependencies: Updated docs to [v1.0.1](https://github.com/Mistralys/application-framework-docs/releases/tag/1.0.1).

### Upgrade guide

See the [upgrade guide](docs/upgrade-guides/upgrade-v5.4.0.md) for details.

## v5.3.4 - Upgraded localization library
- Countries: Updated return types to avoid using deprecated AppLocalization types.
- Dependencies: Updated AppLocalization to [v1.5.0](https://github.com/Mistralys/application-localization/releases/tag/1.5.0).

## v5.3.3 - AppSets fix
- AppSets: Fixed not properly recognizing areas, now using the Driver's `areaExists()`.

## v5.3.2 - AJAX exception fix.
- AJAX: Fixed a type issue in the AJAX error logger.

## v5.3.1 - Record Setting Properties
- Record Settings: Added possibility to set runtime properties on record settings.

## v5.3.0 - Admin Screen event handling (Deprecation)
- Admin Screens: Added events and listener methods for screen initialization and rendering.
- Admin Screens: Added possibility to replace a screen's content via events.
- Admin Screens: Added the possibility to disable the action handling via events.
- Testing: Added some test screens for the screen event handling.

### Deprecations

- `Application_Admin_ScreenInterface` has been replaced by `AdminScreenInterface`.

## v5.2.0 - Developer changelog handling
- Driver: Added missing implementation for the `areaExists()`.
- Driver: Made the use of the `dev-changelog.md` file official.
- Driver: Added the helper class `DevChangelog` to parse the developer changelog file.
- Driver: The `version` file can now optionally be automatically generated.
- Tagging: Fixed a hardcoded media collection reference in the tag collection trait. 
- Tagging: Added `_handleHiddenFormVars()` in the record's tagging screen trait.
=======
## v5.13.3 - API improvements
- Countries: Added an interface for country API parameters to declare the `getCountry()` method.
- API: Parameters now support manually selecting a value via `selectValue()`.

## v5.13.2 - API validation helpers
- API: Added `validateAs()` to the string parameter class to choose common validations.
- API: Added a series of common validation types for API parameters, like email, URL, date, etc.
- API: Added parameter classes for common types, like email, URL, date, etc.
- API: Added / renamed constants to distinguish between request params (`PARAM_`) and payload keys (`KEY_`).
- Users: Fixed the missing MD5 email column when setting up system user entries.
- UI: Fixed the generic button trait missing some button interface methods.
- Sessions: Fixed some errors in the OAuth session handling trait.
- Tests: Added several stubs to enable static analysis of traits that were not analyzed before.

## v5.13.1 - Small improvements
- API: Added the `dryRun` API parameter trait to handle triggering dry-run operations.
- API: Exceptions are now logged to the error log even if they are non-framework exceptions.
- Exceptions: Exceptions now return their log ID with `getLogID()`.

## v5.13.0 - User management (Breaking-L)
- Users: Added a user interface to manage known users.
- Users: Upgraded the user table for additional information, like the foreign nickname.
- Users: Added user rights to manage known users.
- Users: Added hashing of email addresses for faster database queries (partially implemented).
- Changelog: Moved v5 entries into multiple files to avoid overly cluttering this file.
- API: Added `selectAppCountry()` to the app country API trait for manual selection.
- LDAP: Removed the deprecated PHP7-style connection code, now that we require PHP8.4.
- Users: Fixed the user rights list sorting breaking the associative array.
- Users: Added a maintenance script to hash existing email addresses in the database.

### Breaking changes (L)

- The user management requires an update script to be run on the database. 
  This can be done on production, as the script does not create conflicts with 
  existing data.
- The updater classes have been restructured. If you have custom updater scripts, 
  update them to use the new namespaced classes.
>>>>>>> c4c239fb

### Update guide

1. Import the SQL file [2025-10-29-users.sql](/docs/sql/2025-10-29-users.sql).
2. Refactor your updater classes to use the new classes, if applicable.
3. Deploy the application.
4. Run the email hashing maintenance script via the maintenance UI. 
5. Import the SQL file [2025-10-29-users-post-update.sql](/docs/sql/2025-10-29-users-post-update.sql).

---
Older changelog entries can be found in the `docs/changelog-history` folder.<|MERGE_RESOLUTION|>--- conflicted
+++ resolved
@@ -1,574 +1,5 @@
 # Application Framework Changelog
 
-<<<<<<< HEAD
-## v5.13.0 - API Management (Deprecation)
-- DBHelper: Added a base record status screen trait.
-- DBHelper: Added `getRecordMicrotimeKey()` to base records.
-- DBHelper: Added validations to registered collection keys like `setRegexValidation()`.
-- DBHelper: Deprecated and refactored DBHelper base screens.
-- DBHelper: Added a dedicated `BaseChildCollection` class to handle parent relations.
-- DBHelper: Added an interface for the DBHelper collection.
-- DBHelper: Moved parent record handling to a separate child collection class.
-- DBHelper: Added the request type base class `BaseDBRecordRequestType`.
-- API: Added the API client collection classes.
-- API: Added the API management screens.
-- API: Added user rights to manage the API.
-- API: Added API client test support classes.
-- API: Added API grouping support, organized all APIs into groups.
-- API: Added flat and grouped overviews with filtering in the documentation.
-- API: Added links back to the application from the documentation.
-- TimeTracker: Added autofill feature.
-- TimeTracker: Added flavored entry creation methods.
-- Admin: Added a base class and interface for request types.
-- Admin: Allowing AdminURLInterface as return type in some URL methods.
-- DataGrid: Heading rows now support an optional subline text.
-- DataGrid: Better heading row styling.
-- DataGrid: Added the method `attr()` to grid entries to set row attributes.
-- UI: Added a text link style for navigations with `TextLinkNavigation`.
-- Core: Deprecated `Application_Exception` in favor of `ApplicationException`.
-- Dependencies: Bumped up AppUtils Core to [v2.3.17](https://github.com/Mistralys/application-utils-core/releases/tag/2.3.17).
-
-### Deprecations
-
-- All DBHelper base admin screen classes have been deprecated. Replacement classes
-  are documented for each to make migration straightforward.
-- DBHelper collections with a parent collection must now extend `BaseChildCollection`.
-- `Application_Exception` => use `ApplicationException` instead.
-
-## v5.12.10 - API version selection
-- API: Added `selectVersion()` to manually select the version to work with.
-
-## v5.12.9 - Locale API improvements
-- API: Added  `selectLocale()` to the locale API trait to select a locale manually.
-- API: When running a method, it automatically sets `$_REQUEST['method']` to its own name.
-
-## v5.12.8 - API Versioning
-- API: Added trait and classes to handle API versioning with transformer classes.
-- API: Added `KeyPath` and `KeyReplacement` classes to reference key paths and replacements.
-- API: `getRequestTime()` can now return null when an exception occurs and no time is available.
-- API: Added API changelog as a Markdown string with `getChangelog()`.
-- API: Added the Changelog section to the documentation.
-- API: Method indexing now also indexes API version classes in the class cache.
-- API: Parameter sets now auto-register params in the method when not registered yet.
-- API: Added possibility to auto-link API methods in descriptions with the syntax `#MethodName`.
-- API: Moved response key docs to a dedicated section.
-- API: Implementing JSON response key docs is now mandatory.
-- API: Added API utility class `KeyDescription`.
-- API: Tests: Added the assertion method `assertMethodCallIsSuccessful()`.
-- MarkdownRenderer: Added `renderInline()` to render text without a paragraph tag.
-- Countries: Fixed country API params not having been registered.
-
-## v5.12.7 - Country API
-- Countries: Added country ID / country ISO OR rule to the API parameter rules.
-- API: Parameter sets now do a failsafe check if any parameters are defined.
-
-## v5.12.7 - Fixes
-- Locales: Fixed trait method not being considered callable.
-- Languages: Fixed trait method not being considered callable.
-
-## v5.12.6 - Small improvements and fixes
-- API: Fixed missing label argument for some parameter rules.
-- Countries: Updated currency interface return type to make methods visible.
-- Dependencies: Bumped up AppLocalize to [v2.1.2](https://github.com/Mistralys/application-localization/releases/tag/2.1.2). 
-
-## v5.12.5 - Minor improvements
-- Icons: Added the `getPrefix()` method to the icon class.
-
-## v5.12.4 - API improvements
-- API: Added a trait and interface for API method tests.
-- API: Methods can now specify a custom response class to use for success responses.
-- API: Added an application locale selection API trait.
-- API: Now listing all validation messages in the `validationMessages` response property.
-- API: Fixed enum parameters attempting to validate empty values.
-- API: Made the alias validation argument for capital letters mandatory to make it more visible.
-
-## v5.12.3 - API fixes and improvements
-- Bootstrap: Added an exception when trying to boot a second time with a different class.
-- API: Fixed the OR rule invalidating parameters prematurely when using multiple OR groups.
-- API: Using `processReturn()` now returns distinct response and error response objects.
-- API: Now passing the parameter instance to validation classes for better error messages.
-- API: Added `getValidationResults()` to get results when processing in return mode.
-- API: Added `setRequestBody()` to simulate the body in test scenarios.
-- Composer: Added the `build` Composer command.
-
-## v5.12.1 - Page help fix
-- UI: Fixed the page help being expanded all the time, and buttons not being responsive.
-- API: Can now select boolean values in a select element when trying out an API.
-
-## v5.12.0 - API Update (Breaking-L)
-- API: Complete overhaul of the API handling.
-- API: Added an API method index to look up method names and classes.
-- API: Registered the method index in the main cache control.
-- API: Added an API method collection to access all methods.
-- API: Added `APIMethodInterface`.
-- API: Overhauled the base API method class, streamlined the request and response processes.
-- API: Added traits for the request and response types, e.g. `JSONResponseTrait`.
-- API: Implemented an exception-based flow break to access response data instead of sending responses.
-- API: Renamed and namespaced the API bootstrapper.
-- API: The method documentation URL is now included in the response API info.
-- API: The request and response mime types are now included in the response API info.
-- Connectors: Added a connector for framework APIs.
-- Themes: The clean frame template now uses the page title if set.
-- Validation: Added the `ValidationResults` utility class.
-- Validation: Added the `ValidationResultInterface` for objects that contain validation results.
-- Validation: Added the `ValidationLoggableTrait` for classes that combine logging and validation.
-- Tests: Added the `OperationResultTestTrait` for useful assertions.
-- Dependencies: Bumped up AppUtils to [v3.1.10](https://github.com/Mistralys/application-utils/releases/tag/3.1.10) for a bugfix.
-
-### Breaking changes
-
-- Renamed all API-related classes.
-- New API method structure and flow.
-- Renamed and namespaced the API bootstrapper.
-
-## v5.11.3 - Connector cache fix redux
-- Connectors: Fixed unhandled cases of loading broken JSON from the cache.
-- Error handling: Exceptions now also add a message in the application log.
-- Helpers: Added the specialized `JSONUnserializer` class with integrated logging.
-
-## v5.11.2 - Connector cache fix
-- Connectors: Fixed connector IDs stored in cache causing an exception.
-
-## v5.11.1 - Connector improvements
-- Connectors: Constructor arguments can now be specified for connector methods. 
-
-## v5.11.0 - PHP8 and Connector improvements (Breaking-S) 
-- Connectors: Added constructor arguments to `createConnector()`.
-- Connectors: Fixed `createConnector()` creating a new instance with every call.
-- Dependencies: Now requiring PHP8.4.
-
-### Breaking changes (S)
-
-The framework has been officially switched to PHP8.4. It has been updated to run for a while,
-and this change only makes it official. No other breaking changes are included in this version.
-
-## v5.10.12 - CAS rollback
-- Composer: Rolled `phpCAS` back to the latest public release, as it forces removal of security advisories.
-- Composer: `phpCAS` will be replaced with an alternative soon.
-
-## v5.10.11 - CAS temporary fix
-- Composer: Locked the `phpCAS` package to a specific commit to fix the PHP8 deprecation warnings.
-- Composer: Temporarily removed `roave/security-advisories` to allow the CAS commit to be used. 
-- Connectors: Added the utility class `ProxyConfiguration` to handle proxy settings.
-
-## v5.10.10 - LDAP DN validation fix
-- LDAP: Tweaked the search DN validation to be more lenient with the LDAP server's setup.
-
-## v5.10.9 - LDAP Logging
-- LDAP: Added more logging.
-- LDAP: Added `toArray()` in the configuration to dump values.
-
-## v5.10.8 - RequestLog logging
-- Logging: Added methods to log messages only when the request log is enabled.
-- Logging: Known types (e.g. `Microtime`) are now converted into useful log messages.
-- RequestLog: Added static `setActive()` and `isActive()`.
-- RequestLog: Now caching the enabled status for the duration of the request.
-- LDAP: Added more logging, including debug info in request log mode.
-- Tests: Now also enabling the request logging in `enableLogging()`.
-
-## v5.10.7 - LDAP PHP7 fix extended
-- LDAP: Added a fallback way to connect to LDAP servers in PHP7.
-- LDAP: Now handling host connections with or without an LDAP scheme.
-- LDAP: The config SSL setting is now inherited from the host if specified with a scheme. 
-
-## v5.10.6 - LDAP PHP7 fix
-- LDAP: Fixed wrong settings used to connect in PHP7.
-
-## v5.10.5 - LDAP fixes and improvements
-- LDAP: Now automatically switching between ldap function resource and class return types.
-- LDAP: Fixed deprecated usage of `ldap_connect` in PHP8.4.
-- LDAP: Allowing port to be set to `null` to use the default port.
-- LDAP: Added integration tests using Mokapi to set up a mock LDAP server.
-- LDAP: Added the debug config setting to debug LDAP connections.
-- LDAP: Added a configuration option to turn off SSL connections.
-- LDAP: The configuration now allows turning on detailed LDAP debugging messages.
-- LDAP: Added a search filter failsafe to return only role-matching rights.
-- Environments: Added `setLDAPSSLEnabled()` to toggle SSL connections.
-
-## v5.10.4 - Country improvements
-- Countries: Added `resolveCountry()` that accepts a range of values.
-- Countries: Added `getByLocalizationCountry()`.
-
-## v5.10.3 - Filter Criteria tweak
-- FilterCriteria: Fixed replacing query placeholders in `getQueries()`.
-
-## v5.10.2 - Request improvements
-- Connectors: Allowing response code `200` for `PUT` requests.
-- Connectors: Added the request methods `useSockets()` and `useCURL()` (default).
-- Connectors: Added the request method `setAuthorization()`.
-- Connectors: Added the request method `setBodyJSON()`.
-
-## v5.10.1 - Language label fix
-- Localization: Fixed getting the language label throwing an exception.
-
-## v5.10.0 - Time Tracker Time Spans (Breaking-S)
-- TimeTracker: Added the time span management.
-- TimeTracker: Added a summary of durations by ticket number.
-- TimeTracker: Added a separate form field for the ticket URL.
-- UI: Fixed a PHPDoc that broke the method chaining in `UI_Bootstrap::setName()`.
-
-### Breaking changes
-
-This change only affects the Time Tracker. If you do not use it, 
-no changes are required. Otherwise, the following SQL update script 
-must be run:
-
-[2025-06-19-time-tracker.sql](/docs/sql/2025-06-19-time-tracker.sql).
-
-## v5.9.0 - Country management (Breaking-M)
-- Wizards: Added the possibility to specify step classes, loosening the class structure.
-- Countries: Added the country management screens.
-- Countries: Added user rights to manage countries.
-- Countries: Improved country ISO code alias handling (`uk` and `gb`).
-- CacheControl: Added the localization cache to the cache control.
-- DBHelper: `statementValues()` now accepts an existing instance.
-- ListBuilder: Added `_renderAboveList()` and `_renderBelowList()` to the list builder screen trait.
-- Dependencies: Updated AppUtils Core to [v2.3.11](https://github.com/Mistralys/application-utils-core/releases/tag/2.3.11).
-- Dependencies: Updated AppUtils Core to [v2.3.12](https://github.com/Mistralys/application-utils-core/releases/tag/2.3.12).
-- Dependencies: Updated AppUtils Core to [v2.3.13](https://github.com/Mistralys/application-utils-core/releases/tag/2.3.13).
-- Dependencies: Updated AppUtils Collections to [v1.1.5](https://github.com/Mistralys/application-utils-collections/releases/tag/1.1.5).
-- Dependencies: Updated AppUtils Collections to [v1.1.6](https://github.com/Mistralys/application-utils-collections/releases/tag/1.1.6).
-- Dependencies: Updated AppLocalize to [v2.0.0](https://github.com/Mistralys/application-localization/releases/tag/2.0.0).
-
-### Breaking changes
-
-The feature to ignore countries has been permanently retired.
-If your application uses this feature, you must remove the
-related method calls. We recommend using a static analysis
-tool like PHPStan to find all usages.
-
-I decided to retire it because while it was a quick solution
-for some use cases, it was not stable enough and caused issues
-in other situations. The application must decide for itself
-which countries are relevant depending on the use case.
-
-## v5.8.3 - Fixes and PHP8.4 
-- Session: Fixed the CLI session handling to avoid errors when running in CLI mode.
-- PHP8.4: Fixed deprecation warnings for implicit nullable method arguments.
-- Formable: Added `onClientFormRendered()` to react to the rendered HTML markup.
-- Formable: Fixed JS head statements not being collected due to wrong call order.
-- Sections: Fixed the collapse buttons not appearing in client forms.
-- Events: Added a trait for HTML processing events.
-- UI: Added `onPageRendered()` to add event listeners.
-- UI: Added `selectDefaultInstance()`.
-- UI: `selectInstance()` now accepts freeform instance names.
-- UI: Removed the obsolete `selectDummyInstance()` method.
-- Composer: Set PHP7.4 as the target platform, but allow installing on PHP8.
-- Dependencies: Updated HTML QuickForm to [v2.3.6](https://github.com/Mistralys/HTML_QuickForm2/releases/tag/2.3.6).
-
-### PHP8.4 update progress
-
-Notices have mostly been fixed. One remaining issue is the PhpCAS package,
-which has no PHP8.4 support yet. The session fix in this version makes it
-at least possible to run the tests on PHP8.4.
-
-## v5.8.2 - String builder and CSS classes
-- UI: Added the `CSSClasses` enum class as a reference for available CSS class names.
-- UI: Added the `right-developer` class.
-- StringBuilder: Added `developer()` for dev-only text.
-- StringBuilder: Using class constants where applicable.
-
-## v5.8.1 - Small tweaks
-- TimeTracker: Made times clickable to select the row.
-- ListBuilder: `collectEntry()` can now return an entry instance. 
-
-## v5.8.0 - Time tracker
-- TimeTracker: Added the time tracker management.
-- DBHelper: Added an abstract list builder for DBHelper collections.
-- ListBuilder: Added a trait for list screens via a list builder.
-- StringBuilder: Modified the `reference()` method for a nicer output.
-- StringBuilder: `codeCopy()` now handles empty values better.
-- StringBuilder: Added `hr()`.
-- StringBuilder: Added `heading()` and `h1()` through `h3()`.
-- Interface Refs: Improved the text style references.
-- Tests: Added the test application to the PHPStan analysis to fix unused trait messages and
-- Dependencies: Updated AppUtils Core to [v2.3.8](https://github.com/Mistralys/application-utils-core/releases/tag/2.3.8).
-- Dependencies: Updated AppUtils Core to [v2.3.9](https://github.com/Mistralys/application-utils-core/releases/tag/2.3.9).
-- Dependencies: Updated AppUtils Core to [v2.3.10](https://github.com/Mistralys/application-utils-core/releases/tag/2.3.10).
-  
-## v5.7.9 - News update
-- News: Improved styling of articles somewhat for readability.
-- Markdown: Added the `class` attribute to `{media}` tags.
-- Markdown: Added the boolean `thumbnail` attribute to `{media}` tags to turn off thumbnail generation.
-- Markdown: Updated text styling somewhat for readability.
-
-## v5.7.8 - Connector update
-- Connectors: Added `201` as accepted status code for POST requests ([#76](https://github.com/Mistralys/application-framework/pull/76)) - thanks @danielioinos.
-
-## v5.7.7 - DataGrid form target change
-- DataGrids: Removed setting the form target for the whole grid.
-
-Background for this change: Setting the form target for the whole
-grid caused regular grid functions like sorting to also open in a 
-new tab. This was not the intended behavior and has been removed
-in favor of setting it only for specific list actions.
-
-## v5.7.6 - DataGrid enhancement (Deprecation-XS)
-- DataGrids: Added `enableSubmitInNewTab()` to make the grid's form be submitted in a new tab.
-- DataGrids: Added `setFormTarget()` and `getFormTarget()`.
-- DataGrids: Added the `makeAutoWidth()` method so the grid uses only the width its columns need.
-- DataGrids: Added `clientCommands()` to generate client-side statements.
-- DataGrids: Added `clientCommands()` to grid entries as well.
-- DataGrids: Now marking rows as active when the checkbox is checked.
-- DataGrids: Improved layout of sorted cells with hover and active rows.
-- Tests: Added the utility method `saveTestFile()`.
-- BigSelection: Added the possibility to add meta-controls to items with `addMetaControl()`.
-- Application: Added URL methods for the storage and temp folders, e.g. `getTempFolderURL()`.
-
-### Deprecations
-
-- `DataGrid::getClientSubmitStatement()` => use `clientCommands()` instead.
-- `DataGrid::getClientToggleSelectionStatement()` => use `clientCommands()` instead.
-
-## v5.7.5 - Screen Tie-In improvement
-- Screen Tie-Ins: Added the handling of hidden vars with the optional `_getHiddenVars()` method. 
-- Screen Tie-Ins: Added the `injectHiddenVars()` method.
-- AdminURL: Fixed the return type for `AdminURL::create()` to make PHPStan happy.
-
-## v5.7.4 - Class cache update
-- AppFactory: Now setting the `ClassHelper` cache during bootstrap to enable this for all use-cases.
-- Dependencies: Bumped up AppUtils core to [v2.3.7](https://github.com/Mistralys/application-utils-core/releases/tag/2.3.7).
-
-## v5.7.3 - AdminURL update
-- AdminURL: Fixed the `create()` method not returning the correct instance.
-- Dependencies: Bumped up AppUtils to [v3.1.4](https://github.com/Mistralys/application-utils/releases/tag/3.1.4).
-
-## v5.7.2 - AdminURL update
-- AdminURL: Now extending AppUtil's `URLBuilder` class.
-- Dependencies: Bumped up AppUtils to [v3.1.3](https://github.com/Mistralys/application-utils/releases/tag/3.1.3).
-
-## v5.7.1 - Formable type update
-- Formable: Changed methods requiring element instances to accept nodes instead.
-
-## v5.7.0 - Deployment task prioritization (Breaking-XS)
-- DeploymentRegistry: Added a prioritization system for deployment tasks.
-- DeploymentRegistry: The version update task is now always run first.
-- DeploymentRegistry: Fixed the wrong version being stored in the history.
-- AppFactory: Replaced the class cache with AppUtil's native class caching.
-- Dependencies: Bumped up AppUtils core to [v2.3.6](https://github.com/Mistralys/application-utils-core/releases/tag/2.3.6).
-
-### Breaking changes
-
-- Deployment tasks must now implement the `getPriority()` method. 
-  If you have custom deployment tasks, make sure to add this method.
-
-## v5.6.2 - Filter settings and changelog improvements
-- FilterSettings: Added constants for the "Apply" and "Request" button request vars.
-- Clientside: Added `UI.RequireElement()` to fetch elements by selector with exception fallback.
-- Changelog: Added `limitByCustomField()` to the changelog filter criteria.
-- Changelog: Added `getChangelogItemInsertColumns()` to the changelogable interface.
-- Changelog Screen: Removed the obsolete "Switch revision" button.
-- Changelog Screen: Now displaying the revision number in the grid.
-- Changelog Screen: Added the overridable `applyCustomFilters()`.
-- Changelog Screen: Added a button to reset the filters.
-- Changelog Screen: Added filtering by revision.
-- Changelog Screen: Added filtering by start and end date.
-- Forms: Added support for `ArrayDataCollection` as default form data set.
-
-### Update notes
-
-Check if any of your revisionable classes override the method
-`getChangelogItemPrimary()` provided by the base class. 
-If they do, make sure that the return value does not include 
-the item's revision.
-
-## v5.6.1 - Error log fix
-- ErrorLog: Fixed `.trace` JSON files causing an exception in AppUtils.
-- Dependencies: Updated AppUtils Core for the file type registration feature.
-- Dependencies: Updated AppUtils Core minimum version to [v2.3.4](https://github.com/Mistralys/application-utils-core/releases/tag/2.3.4).
-
-## v5.6.0 - Offline listener priority (Breaking-S)
-- OfflineEvents: Added the `getPriority()` method to listeners.
-- OfflineEvents: Listeners can now optionally be prioritized to adjust their order.
-- AdminURL: Added `importURL()` to import parameters and dispatcher from URL strings.
-- AdminURL: Added `inheritParam()` to inherit a parameter from the current request.
-- AdminURL: Added `getParam()`.
-- Composer: Added utility scripts in the class `ComposerScripts`.
-- Composer: Use `composer clear-class-cache` to clear the PHP class cache.
-- Composer: Use `composer clear-caches` to clear all caches.
-- Composer: When running `composer dumpautoload`, the class cache is now automatically cleared.
-- Collections: Added the utility class `BaseRecordCollectionTieIn`.
-- Collections: Added `IntegerCollectionInterface` and `StringCollectionInterface`.
-- Collections: Added `IntegerCollectionItemInterface` and `StringCollectionItemInterface`.
-- DBHelper: Added the utility class `BaseDBRecordSelectionTieIn`.
-- Application: Added `isInstalledAsDependency()`.
-- Application: Added `detectRootFolder()`.
-- Session: Now clearing the `$_SESSION` array when destroying the session.
-- Tests: Added a tie-in ancestry testing screen.
-- Tests: Added a test collection of mythological figures to test the string-based collection interfaces.
-
-### Breaking changes
-
-- Renamed `Application_CollectionItemInterface` to `Application\Collection\CollectionItemInterface`.
-- Renamed `Application_CollectionInterface` to `Application\Collection\BaseCollectionInterface`.
-- The `BaseCollectionInterface` should not be used directly, but a type-specific like
-  `IntegerCollectionInterface` instead.
-
-## v5.5.5 - Country ButtonBar fix
-- Country ButtonBar: Merged hotfix from [v5.4.5-hotfix1](https://github.com/Mistralys/application-framework/releases/tag/5.4.5-hotfix1).
-- Country ButtonBar: Added constructor parameter to limit the available countries.
-- Country ButtonBar: Fixed duplicate country parameter in links.
-- Formable: Added overridable `_handleFormableInitialized()`.
-
-## v5.5.4 - Small enhancements 
-- Wizards: Added `_onRecordCreated()` to the DB creation step.
-- UI: Linked labels and badges now clearly show that they are clickable on hover.
-
-## v5.5.3 - Session handling
-- Session: Added namespaces for disabled authentication and session simulation.
-
-## v5.5.2 - Fixes
-- UI: Fixed the request log link in the footer.
-- UI: Fixed the broken deployment callback link in the footer.
-- Session: Sessions are now namespaced to the auth type to avoid NoAuth / CAS conflicts.
-
-## v5.5.1 - Fixes
-- Driver: Moved the `version` file to the application's cache folder.
-- Session: Added more logging to debug authentication issues.
-
-## v5.5.0 - Quality of Life and Tagging (Breaking-L)
-- Markdown Renderer: Fixed image tags missing the `width` attribute.
-- Media: Tags are now shown in the image gallery.
-- Media: Tags can be edited in the image gallery.
-- Media: Image names are now linked to the media document pages in the image gallery.
-- Media: Fixed documents being loaded every time `getByID()` is called.
-- Media: Tags can now be edited in the status screen directly.
-- Driver: The version handling system now officially uses the `dev-changelog.md` file.
-- Driver: The version info has been moved from the `DevChangelog` to `VersionInfo`.
-- Driver: Added `AppFactory::createVersionInfo()`.
-- Deployments: The version file is now created with a deployment task.
-- OfflineEvents: Now using the class cache to load listeners.
-- OfflineEvents: The listener folders are now named after the event name.
-- OfflineEvents: Listeners now only need to implement the `handleEvent()` method.
-- Tags: Added the `TagCollectionRegistry` that collects all taggable record collections.
-- Tags: Added `getByUniqueID()` and `uniqueIDExists()`.
-- Tags: Added the `TaggableUniqueID` utility class to work with unique IDs.
-- AppFactory: Added `createVersionInfo()`.
-- UI: Added an ES6 dialog implementation.
-- UI: Added the `UI.HideTooltip()` clientside method.
-- UI: Added the utility class `ElementIds` to work with element IDs and getting elements.
-- FilterSettings: Added `configureFiterSettings()` to make adjustments possible.
-- AJAX: Added the base class `BaseHTMLAjaxMethod` for HTML-based requests.
-- AJAX: Added the base class `BaseJSONAjaxMethod` for JSON-based requests.
-- Session: Fixed session not being destroyed when the user logs out.
-
-### Upgrade guide
-
-See the [upgrade guide](docs/upgrade-guides/upgrade-v5.5.0.md) for details.
-
-## v5.4.5-hotfix1 - Country button bar fix
-- Country ButtonBar: Fixed the button bar not correctly storing the selected country.
-- Country ButtonBar: Fixed the `load()` method being called repeatedly.
-- Country ButtonBar: Added `setStorageEnabled()` to disable storing the selected country.
-- Country ButtonBar: A country can now be selected manually via `selectCountry()`.
-- Country ButtonBar: Saving the selected country is now done at render time.
-- Country ButtonBar: Added tests.
-
-## v5.4.5 - Client-side logging improvements
-- JS: Fixed a data key mismatch in the AJAX error logger for the source page URL.
-- JS: Moved the code to handle JS error logging to a dedicated class.
-- JS: Improved the logging of JS errors to include the application log ([#15](https://github.com/Mistralys/application-framework/issues/15)).
-- JS: Exceptions now include a stack trace.
-- JS: The full clientside log is now available for JS errors, including a stack trace.
-- Testing: Added a screen in the test application to test the client-side error logging.
-- Core: Added utility class `AppDevelAdminURLs` for Devel admin URLs.
-- Media: Added `getImageFormat()` to images.
-- Media: Added `supportsThumbnails()` to images.
-- Media: Thumbnails will no longer be generated for animated GIF images.
-- Dependencies: AppUtils updated to get access to ImageHelper enhancements for image formats.
-- Dependencies: Updated AppUtils to [v3.1.0](https://github.com/Mistralys/application-utils/releases/tag/3.1.0).
-
-## v5.4.4 - Sections and context buttons  
-- UI: Fixed context button size in subsections.
-- UI: Added `makeContentIndented()` in sections.
-- UI: Added size related methods (e.g. `isSmall()`) to buttons.
-- App Interface: Added/improved some section examples.
-
-## v5.4.3 - Query summary
-- DBHelper: Added the query summary via the request param `query_summary` as a developer.
-
-## v5.4.2 - Query tracking improvements
-- DBHelper: `getQueries()` now returns an array of `TrackedQuery` objects.
-- DBHelper: The results of `getAll()` are now cached to avoid duplicate queries.
-- DBHelper: Added the primary name parameter to the collection's `setIDTable()` method.
-- Countries: Now preferring the ISO to identify the invariant country instead of the ID.
-- Countries: Fixed `getSupportedISOs()` not correctly handling the invariant country.
-
-## v5.4.1 - Filter Criteria fix
-- FilterCriteria: Fixed double-encoded query placeholders.
-- FilterCriteria: Added some basic tests.
-
-## v5.4.0 - Class loading, AJAX and more (SQL, Breaking-L)
-- Deployments: Added a callback to write the localization files to disk.
-- Deployments: Added logging in the deployment process for debugging.
-- Revisionables: Improved the record destruction message to use `getIdentification()`.
-- Database: Temporarily removed the index on the `known_users::email` column (see [#61](https://github.com/Mistralys/application-framework/issues/61)).
-- AppFactory: Added `findClassesInFolder()`.
-- AppFactory: Added the static `ClassCacheHandler` to handle dynamic class caching.
-- AJAX: Added `getMethodName()` to all AJAX methods.
-- AJAX: Using the AppFactory to load method classes.
-- AJAX: Method class names now support namespaces and can be freely named.
-- AJAX: Added some tests against the application's own AJAX methods.
-- AJAX: Now correctly sending the `returnFormat` flag from clientside.
-- AJAX: Now correctly recognizing the expected return format.
-- UI: Added the jQuery extension `$(*).onClassChange()` to observe element class changes.
-- UI: Fixed badge dropdown caret position.
-- UI: Dropdowns: Added the AJAX loading feature for asynchronous menu loading.
-- UI: Dropdowns: Added `renderMenuItems()` to the menu class.
-- UI: Body padding now dynamically adjusted after the main navigation.
-- RequestLog: Now sorting log entries from most recent to oldest.
-- Icons: Added the `cache` icon.
-- CacheControl: Added the `CacheManager` class to handle cache locations.
-- CacheControl: Added a dedicated screen in the Developer area.
-- DataGrids: Removed padding of checkbox labels in cells.
-- Admin: Added a base class for the "Devel > Application configuration" screen. 
-- TestApp: Added the "Application sets" screen.
-- TestApp: Added the "Application configuration" screen.
-- Quickstart: Added news entries and media files to the quickstart.
-- Quickstart: Added `registerNews()` and `registerMedia()` in the user's recent items base class.
-- Quickstart: Fixed loading entries in all requests ([#74](https://github.com/Mistralys/application-framework/issues/74)).
-- Notepad: Fixed broken layout when adding new notes ([#57](https://github.com/Mistralys/application-framework/issues/57)).
-- DeploymentRegistry: Added a task to clear the class cache.
-- DeploymentRegistry: Improved task loading, converted to a collection.
-- DeploymentRegistry: Added some tests.
-- DBHelper: Results of `idExists()` are now cached to avoid duplicate queries.
-- Dependencies: Updated docs to [v1.0.1](https://github.com/Mistralys/application-framework-docs/releases/tag/1.0.1).
-
-### Upgrade guide
-
-See the [upgrade guide](docs/upgrade-guides/upgrade-v5.4.0.md) for details.
-
-## v5.3.4 - Upgraded localization library
-- Countries: Updated return types to avoid using deprecated AppLocalization types.
-- Dependencies: Updated AppLocalization to [v1.5.0](https://github.com/Mistralys/application-localization/releases/tag/1.5.0).
-
-## v5.3.3 - AppSets fix
-- AppSets: Fixed not properly recognizing areas, now using the Driver's `areaExists()`.
-
-## v5.3.2 - AJAX exception fix.
-- AJAX: Fixed a type issue in the AJAX error logger.
-
-## v5.3.1 - Record Setting Properties
-- Record Settings: Added possibility to set runtime properties on record settings.
-
-## v5.3.0 - Admin Screen event handling (Deprecation)
-- Admin Screens: Added events and listener methods for screen initialization and rendering.
-- Admin Screens: Added possibility to replace a screen's content via events.
-- Admin Screens: Added the possibility to disable the action handling via events.
-- Testing: Added some test screens for the screen event handling.
-
-### Deprecations
-
-- `Application_Admin_ScreenInterface` has been replaced by `AdminScreenInterface`.
-
-## v5.2.0 - Developer changelog handling
-- Driver: Added missing implementation for the `areaExists()`.
-- Driver: Made the use of the `dev-changelog.md` file official.
-- Driver: Added the helper class `DevChangelog` to parse the developer changelog file.
-- Driver: The `version` file can now optionally be automatically generated.
-- Tagging: Fixed a hardcoded media collection reference in the tag collection trait. 
-- Tagging: Added `_handleHiddenFormVars()` in the record's tagging screen trait.
-=======
 ## v5.13.3 - API improvements
 - Countries: Added an interface for country API parameters to declare the `getCountry()` method.
 - API: Parameters now support manually selecting a value via `selectValue()`.
@@ -606,7 +37,6 @@
   existing data.
 - The updater classes have been restructured. If you have custom updater scripts, 
   update them to use the new namespaced classes.
->>>>>>> c4c239fb
 
 ### Update guide
 
