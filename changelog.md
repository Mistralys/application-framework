<<<<<<< HEAD
## v5.7.0 - Tagging fixes and improvements
- Tagging: Fixed a hardcoded media collection reference in the tag collection trait.
- Tagging: Added `_handleHiddenFormVars()` in the record's tagging screen trait.
- Core JS: Added an ES6 version of the basic dialog class.
=======
# Application Framework Changelog

## v5.10.10 - LDAP DN validation fix
- LDAP: Tweaked the search DN validation to be more lenient with the LDAP server's setup.

## v5.10.9 - LDAP Logging
- LDAP: Added more logging.
- LDAP: Added `toArray()` in the configuration to dump values.

## v5.10.8 - RequestLog logging
- Logging: Added methods to log messages only when the request log is enabled.
- Logging: Known types (e.g. `Microtime`) are now converted into useful log messages.
- RequestLog: Added static `setActive()` and `isActive()`.
- RequestLog: Now caching the enabled status for the duration of the request.
- LDAP: Added more logging, including debug info in request log mode.
- Tests: Now also enabling the request logging in `enableLogging()`.

## v5.10.7 - LDAP PHP7 fix extended
- LDAP: Added a fallback way to connect to LDAP servers in PHP7.
- LDAP: Now handling host connections with or without an LDAP scheme.
- LDAP: The config SSL setting is now inherited from the host if specified with a scheme. 

## v5.10.6 - LDAP PHP7 fix
- LDAP: Fixed wrong settings used to connect in PHP7.

## v5.10.5 - LDAP fixes and improvements
- LDAP: Now automatically switching between ldap function resource and class return types.
- LDAP: Fixed deprecated usage of `ldap_connect` in PHP8.4.
- LDAP: Allowing port to be set to `null` to use the default port.
- LDAP: Added integration tests using Mokapi to set up a mock LDAP server.
- LDAP: Added the debug config setting to debug LDAP connections.
- LDAP: Added a configuration option to turn off SSL connections.
- LDAP: The configuration now allows turning on detailed LDAP debugging messages.
- LDAP: Added a search filter failsafe to return only role-matching rights.
- Environments: Added `setLDAPSSLEnabled()` to toggle SSL connections.

## v5.10.4 - Country improvements
- Countries: Added `resolveCountry()` that accepts a range of values.
- Countries: Added `getByLocalizationCountry()`.

## v5.10.3 - Filter Criteria tweak
- FilterCriteria: Fixed replacing query placeholders in `getQueries()`.

## v5.10.2 - Request improvements
- Connectors: Allowing response code `200` for `PUT` requests.
- Connectors: Added the request methods `useSockets()` and `useCURL()` (default).
- Connectors: Added the request method `setAuthorization()`.
- Connectors: Added the request method `setBodyJSON()`.

## v5.10.1 - Language label fix
- Localization: Fixed getting the language label throwing an exception.

## v5.10.0 - Time Tracker Time Spans (Breaking-S)
- TimeTracker: Added the time span management.
- TimeTracker: Added a summary of durations by ticket number.
- TimeTracker: Added a separate form field for the ticket URL.
- UI: Fixed a PHPDoc that broke the method chaining in `UI_Bootstrap::setName()`.

### Breaking changes

This change only affects the Time Tracker. If you do not use it, 
no changes are required. Otherwise, the following SQL update script 
must be run:

[2025-06-19-time-tracker.sql](/docs/sql/2025-06-19-time-tracker.sql).

## v5.9.0 - Country management (Breaking-M)
- Wizards: Added the possibility to specify step classes, loosening the class structure.
- Countries: Added the country management screens.
- Countries: Added user rights to manage countries.
- Countries: Improved country ISO code alias handling (`uk` and `gb`).
- CacheControl: Added the localization cache to the cache control.
- DBHelper: `statementValues()` now accepts an existing instance.
- ListBuilder: Added `_renderAboveList()` and `_renderBelowList()` to the list builder screen trait.
- Dependencies: Updated AppUtils Core to [v2.3.11](https://github.com/Mistralys/application-utils-core/releases/tag/2.3.11).
- Dependencies: Updated AppUtils Core to [v2.3.12](https://github.com/Mistralys/application-utils-core/releases/tag/2.3.12).
- Dependencies: Updated AppUtils Core to [v2.3.13](https://github.com/Mistralys/application-utils-core/releases/tag/2.3.13).
- Dependencies: Updated AppUtils Collections to [v1.1.5](https://github.com/Mistralys/application-utils-collections/releases/tag/1.1.5).
- Dependencies: Updated AppUtils Collections to [v1.1.6](https://github.com/Mistralys/application-utils-collections/releases/tag/1.1.6).
- Dependencies: Updated AppLocalize to [v2.0.0](https://github.com/Mistralys/application-localization/releases/tag/2.0.0).

### Breaking changes

The feature to ignore countries has been permanently retired.
If your application uses this feature, you must remove the
related method calls. We recommend using a static analysis
tool like PHPStan to find all usages.

I decided to retire it because while it was a quick solution
for some use cases, it was not stable enough and caused issues
in other situations. The application must decide for itself
which countries are relevant depending on the use case.

## v5.8.3 - Fixes and PHP8.4 
- Session: Fixed the CLI session handling to avoid errors when running in CLI mode.
- PHP8.4: Fixed deprecation warnings for implicit nullable method arguments.
- Formable: Added `onClientFormRendered()` to react to the rendered HTML markup.
- Formable: Fixed JS head statements not being collected due to wrong call order.
- Sections: Fixed the collapse buttons not appearing in client forms.
- Events: Added a trait for HTML processing events.
- UI: Added `onPageRendered()` to add event listeners.
- UI: Added `selectDefaultInstance()`.
- UI: `selectInstance()` now accepts freeform instance names.
- UI: Removed the obsolete `selectDummyInstance()` method.
- Composer: Set PHP7.4 as the target platform, but allow installing on PHP8.
- Dependencies: Updated HTML QuickForm to [v2.3.6](https://github.com/Mistralys/HTML_QuickForm2/releases/tag/2.3.6).

### PHP8.4 update progress

Notices have mostly been fixed. One remaining issue is the PhpCAS package,
which has no PHP8.4 support yet. The session fix in this version makes it
at least possible to run the tests on PHP8.4.

## v5.8.2 - String builder and CSS classes
- UI: Added the `CSSClasses` enum class as a reference for available CSS class names.
- UI: Added the `right-developer` class.
- StringBuilder: Added `developer()` for dev-only text.
- StringBuilder: Using class constants where applicable.

## v5.8.1 - Small tweaks
- TimeTracker: Made times clickable to select the row.
- ListBuilder: `collectEntry()` can now return an entry instance. 

## v5.8.0 - Time tracker
- TimeTracker: Added the time tracker management.
- DBHelper: Added an abstract list builder for DBHelper collections.
- ListBuilder: Added a trait for list screens via a list builder.
- StringBuilder: Modified the `reference()` method for a nicer output.
- StringBuilder: `codeCopy()` now handles empty values better.
- StringBuilder: Added `hr()`.
- StringBuilder: Added `heading()` and `h1()` through `h3()`.
- Interface Refs: Improved the text style references.
- Tests: Added the test application to the PHPStan analysis to fix unused trait messages and
- Dependencies: Updated AppUtils Core to [v2.3.8](https://github.com/Mistralys/application-utils-core/releases/tag/2.3.8).
- Dependencies: Updated AppUtils Core to [v2.3.9](https://github.com/Mistralys/application-utils-core/releases/tag/2.3.9).
- Dependencies: Updated AppUtils Core to [v2.3.10](https://github.com/Mistralys/application-utils-core/releases/tag/2.3.10).
  
## v5.7.9 - News update
- News: Improved styling of articles somewhat for readability.
- Markdown: Added the `class` attribute to `{media}` tags.
- Markdown: Added the boolean `thumbnail` attribute to `{media}` tags to turn off thumbnail generation.
- Markdown: Updated text styling somewhat for readability.

## v5.7.8 - Connector update
- Connectors: Added `201` as accepted status code for POST requests ([#76](https://github.com/Mistralys/application-framework/pull/76)) - thanks @danielioinos.

## v5.7.7 - DataGrid form target change
- DataGrids: Removed setting the form target for the whole grid.

Background for this change: Setting the form target for the whole
grid caused regular grid functions like sorting to also open in a 
new tab. This was not the intended behavior and has been removed
in favor of setting it only for specific list actions.

## v5.7.6 - DataGrid enhancement (Deprecation-XS)
- DataGrids: Added `enableSubmitInNewTab()` to make the grid's form be submitted in a new tab.
- DataGrids: Added `setFormTarget()` and `getFormTarget()`.
- DataGrids: Added the `makeAutoWidth()` method so the grid uses only the width its columns need.
- DataGrids: Added `clientCommands()` to generate client-side statements.
- DataGrids: Added `clientCommands()` to grid entries as well.
- DataGrids: Now marking rows as active when the checkbox is checked.
- DataGrids: Improved layout of sorted cells with hover and active rows.
- Tests: Added the utility method `saveTestFile()`.
- BigSelection: Added the possibility to add meta-controls to items with `addMetaControl()`.
- Application: Added URL methods for the storage and temp folders, e.g. `getTempFolderURL()`.

### Deprecations

- `DataGrid::getClientSubmitStatement()` => use `clientCommands()` instead.
- `DataGrid::getClientToggleSelectionStatement()` => use `clientCommands()` instead.

## v5.7.5 - Screen Tie-In improvement
- Screen Tie-Ins: Added the handling of hidden vars with the optional `_getHiddenVars()` method. 
- Screen Tie-Ins: Added the `injectHiddenVars()` method.
- AdminURL: Fixed the return type for `AdminURL::create()` to make PHPStan happy.

## v5.7.4 - Class cache update
- AppFactory: Now setting the `ClassHelper` cache during bootstrap to enable this for all use-cases.
- Dependencies: Bumped up AppUtils core to [v2.3.7](https://github.com/Mistralys/application-utils-core/releases/tag/2.3.7).

## v5.7.3 - AdminURL update
- AdminURL: Fixed the `create()` method not returning the correct instance.
- Dependencies: Bumped up AppUtils to [v3.1.4](https://github.com/Mistralys/application-utils/releases/tag/3.1.4).

## v5.7.2 - AdminURL update
- AdminURL: Now extending AppUtil's `URLBuilder` class.
- Dependencies: Bumped up AppUtils to [v3.1.3](https://github.com/Mistralys/application-utils/releases/tag/3.1.3).

## v5.7.1 - Formable type update
- Formable: Changed methods requiring element instances to accept nodes instead.

## v5.7.0 - Deployment task prioritization (Breaking-XS)
- DeploymentRegistry: Added a prioritization system for deployment tasks.
- DeploymentRegistry: The version update task is now always run first.
- DeploymentRegistry: Fixed the wrong version being stored in the history.
- AppFactory: Replaced the class cache with AppUtil's native class caching.
- Dependencies: Bumped up AppUtils core to [v2.3.6](https://github.com/Mistralys/application-utils-core/releases/tag/2.3.6).

### Breaking changes

- Deployment tasks must now implement the `getPriority()` method. 
  If you have custom deployment tasks, make sure to add this method.
>>>>>>> 35243761

## v5.6.2 - Filter settings and changelog improvements
- FilterSettings: Added constants for the "Apply" and "Request" button request vars.
- Clientside: Added `UI.RequireElement()` to fetch elements by selector with exception fallback.
- Changelog: Added `limitByCustomField()` to the changelog filter criteria.
- Changelog: Added `getChangelogItemInsertColumns()` to the changelogable interface.
- Changelog Screen: Removed the obsolete "Switch revision" button.
- Changelog Screen: Now displaying the revision number in the grid.
- Changelog Screen: Added the overridable `applyCustomFilters()`.
- Changelog Screen: Added a button to reset the filters.
- Changelog Screen: Added filtering by revision.
- Changelog Screen: Added filtering by start and end date.
- Forms: Added support for `ArrayDataCollection` as default form data set.

### Update notes

Check if any of your revisionable classes override the method
`getChangelogItemPrimary()` provided by the base class. 
If they do, make sure that the return value does not include 
the item's revision.

## v5.6.1 - Error log fix
- ErrorLog: Fixed `.trace` JSON files causing an exception in AppUtils.
- Dependencies: Updated AppUtils Core for the file type registration feature.
- Dependencies: Updated AppUtils Core minimum version to [v2.3.4](https://github.com/Mistralys/application-utils-core/releases/tag/2.3.4).

## v5.6.0 - Offline listener priority (Breaking-S)
- OfflineEvents: Added the `getPriority()` method to listeners.
- OfflineEvents: Listeners can now optionally be prioritized to adjust their order.
- AdminURL: Added `importURL()` to import parameters and dispatcher from URL strings.
- AdminURL: Added `inheritParam()` to inherit a parameter from the current request.
- AdminURL: Added `getParam()`.
- Composer: Added utility scripts in the class `ComposerScripts`.
- Composer: Use `composer clear-class-cache` to clear the PHP class cache.
- Composer: Use `composer clear-caches` to clear all caches.
- Composer: When running `composer dumpautoload`, the class cache is now automatically cleared.
- Collections: Added the utility class `BaseRecordCollectionTieIn`.
- Collections: Added `IntegerCollectionInterface` and `StringCollectionInterface`.
- Collections: Added `IntegerCollectionItemInterface` and `StringCollectionItemInterface`.
- DBHelper: Added the utility class `BaseDBRecordSelectionTieIn`.
- Application: Added `isInstalledAsDependency()`.
- Application: Added `detectRootFolder()`.
- Session: Now clearing the `$_SESSION` array when destroying the session.
- Tests: Added a tie-in ancestry testing screen.
- Tests: Added a test collection of mythological figures to test the string-based collection interfaces.

### Breaking changes

- Renamed `Application_CollectionItemInterface` to `Application\Collection\CollectionItemInterface`.
- Renamed `Application_CollectionInterface` to `Application\Collection\BaseCollectionInterface`.
- The `BaseCollectionInterface` should not be used directly, but a type-specific like
  `IntegerCollectionInterface` instead.

## v5.5.5 - Country ButtonBar fix
- Country ButtonBar: Merged hotfix from [v5.4.5-hotfix1](https://github.com/Mistralys/application-framework/releases/tag/5.4.5-hotfix1).
- Country ButtonBar: Added constructor parameter to limit the available countries.
- Country ButtonBar: Fixed duplicate country parameter in links.
- Formable: Added overridable `_handleFormableInitialized()`.

## v5.5.4 - Small enhancements 
- Wizards: Added `_onRecordCreated()` to the DB creation step.
- UI: Linked labels and badges now clearly show that they are clickable on hover.

## v5.5.3 - Session handling
- Session: Added namespaces for disabled authentication and session simulation.

## v5.5.2 - Fixes
- UI: Fixed the request log link in the footer.
- UI: Fixed the broken deployment callback link in the footer.
- Session: Sessions are now namespaced to the auth type to avoid NoAuth / CAS conflicts.

## v5.5.1 - Fixes
- Driver: Moved the `version` file to the application's cache folder.
- Session: Added more logging to debug authentication issues.

## v5.5.0 - Quality of Life and Tagging (Breaking-L)
- Markdown Renderer: Fixed image tags missing the `width` attribute.
- Media: Tags are now shown in the image gallery.
- Media: Tags can be edited in the image gallery.
- Media: Image names are now linked to the media document pages in the image gallery.
- Media: Fixed documents being loaded every time `getByID()` is called.
- Media: Tags can now be edited in the status screen directly.
- Driver: The version handling system now officially uses the `dev-changelog.md` file.
- Driver: The version info has been moved from the `DevChangelog` to `VersionInfo`.
- Driver: Added `AppFactory::createVersionInfo()`.
- Deployments: The version file is now created with a deployment task.
- OfflineEvents: Now using the class cache to load listeners.
- OfflineEvents: The listener folders are now named after the event name.
- OfflineEvents: Listeners now only need to implement the `handleEvent()` method.
- Tags: Added the `TagCollectionRegistry` that collects all taggable record collections.
- Tags: Added `getByUniqueID()` and `uniqueIDExists()`.
- Tags: Added the `TaggableUniqueID` utility class to work with unique IDs.
- AppFactory: Added `createVersionInfo()`.
- UI: Added an ES6 dialog implementation.
- UI: Added the `UI.HideTooltip()` clientside method.
- UI: Added the utility class `ElementIds` to work with element IDs and getting elements.
- FilterSettings: Added `configureFiterSettings()` to make adjustments possible.
- AJAX: Added the base class `BaseHTMLAjaxMethod` for HTML-based requests.
- AJAX: Added the base class `BaseJSONAjaxMethod` for JSON-based requests.
- Session: Fixed session not being destroyed when the user logs out.

### Upgrade guide

See the [upgrade guide](docs/upgrade-guides/upgrade-v5.5.0.md) for details.

## v5.4.5-hotfix1 - Country button bar fix
- Country ButtonBar: Fixed the button bar not correctly storing the selected country.
- Country ButtonBar: Fixed the `load()` method being called repeatedly.
- Country ButtonBar: Added `setStorageEnabled()` to disable storing the selected country.
- Country ButtonBar: A country can now be selected manually via `selectCountry()`.
- Country ButtonBar: Saving the selected country is now done at render time.
- Country ButtonBar: Added tests.

## v5.4.5 - Client-side logging improvements
- JS: Fixed a data key mismatch in the AJAX error logger for the source page URL.
- JS: Moved the code to handle JS error logging to a dedicated class.
- JS: Improved the logging of JS errors to include the application log ([#15](https://github.com/Mistralys/application-framework/issues/15)).
- JS: Exceptions now include a stack trace.
- JS: The full clientside log is now available for JS errors, including a stack trace.
- Testing: Added a screen in the test application to test the client-side error logging.
- Core: Added utility class `AppDevelAdminURLs` for Devel admin URLs.
- Media: Added `getImageFormat()` to images.
- Media: Added `supportsThumbnails()` to images.
- Media: Thumbnails will no longer be generated for animated GIF images.
- Dependencies: AppUtils updated to get access to ImageHelper enhancements for image formats.
- Dependencies: Updated AppUtils to [v3.1.0](https://github.com/Mistralys/application-utils/releases/tag/3.1.0).

## v5.4.4 - Sections and context buttons  
- UI: Fixed context button size in subsections.
- UI: Added `makeContentIndented()` in sections.
- UI: Added size related methods (e.g. `isSmall()`) to buttons.
- App Interface: Added/improved some section examples.

## v5.4.3 - Query summary
- DBHelper: Added the query summary via the request param `query_summary` as a developer.

## v5.4.2 - Query tracking improvements
- DBHelper: `getQueries()` now returns an array of `TrackedQuery` objects.
- DBHelper: The results of `getAll()` are now cached to avoid duplicate queries.
- DBHelper: Added the primary name parameter to the collection's `setIDTable()` method.
- Countries: Now preferring the ISO to identify the invariant country instead of the ID.
- Countries: Fixed `getSupportedISOs()` not correctly handling the invariant country.

## v5.4.1 - Filter Criteria fix
- FilterCriteria: Fixed double-encoded query placeholders.
- FilterCriteria: Added some basic tests.

## v5.4.0 - Class loading, AJAX and more (SQL, Breaking-L)
- Deployments: Added a callback to write the localization files to disk.
- Deployments: Added logging in the deployment process for debugging.
- Revisionables: Improved the record destruction message to use `getIdentification()`.
- Database: Temporarily removed the index on the `known_users::email` column (see [#61](https://github.com/Mistralys/application-framework/issues/61)).
- AppFactory: Added `findClassesInFolder()`.
- AppFactory: Added the static `ClassCacheHandler` to handle dynamic class caching.
- AJAX: Added `getMethodName()` to all AJAX methods.
- AJAX: Using the AppFactory to load method classes.
- AJAX: Method class names now support namespaces and can be freely named.
- AJAX: Added some tests against the application's own AJAX methods.
- AJAX: Now correctly sending the `returnFormat` flag from clientside.
- AJAX: Now correctly recognizing the expected return format.
- UI: Added the jQuery extension `$(*).onClassChange()` to observe element class changes.
- UI: Fixed badge dropdown caret position.
- UI: Dropdowns: Added the AJAX loading feature for asynchronous menu loading.
- UI: Dropdowns: Added `renderMenuItems()` to the menu class.
- UI: Body padding now dynamically adjusted after the main navigation.
- RequestLog: Now sorting log entries from most recent to oldest.
- Icons: Added the `cache` icon.
- CacheControl: Added the `CacheManager` class to handle cache locations.
- CacheControl: Added a dedicated screen in the Developer area.
- DataGrids: Removed padding of checkbox labels in cells.
- Admin: Added a base class for the "Devel > Application configuration" screen. 
- TestApp: Added the "Application sets" screen.
- TestApp: Added the "Application configuration" screen.
- Quickstart: Added news entries and media files to the quickstart.
- Quickstart: Added `registerNews()` and `registerMedia()` in the user's recent items base class.
- Quickstart: Fixed loading entries in all requests ([#74](https://github.com/Mistralys/application-framework/issues/74)).
- Notepad: Fixed broken layout when adding new notes ([#57](https://github.com/Mistralys/application-framework/issues/57)).
- DeploymentRegistry: Added a task to clear the class cache.
- DeploymentRegistry: Improved task loading, converted to a collection.
- DeploymentRegistry: Added some tests.
- DBHelper: Results of `idExists()` are now cached to avoid duplicate queries.
- Dependencies: Updated docs to [v1.0.1](https://github.com/Mistralys/application-framework-docs/releases/tag/1.0.1).

### Upgrade guide

See the [upgrade guide](docs/upgrade-guides/upgrade-v5.4.0.md) for details.

## v5.3.4 - Upgraded localization library
- Countries: Updated return types to avoid using deprecated AppLocalization types.
- Dependencies: Updated AppLocalization to [v1.5.0](https://github.com/Mistralys/application-localization/releases/tag/1.5.0).

## v5.3.3 - AppSets fix
- AppSets: Fixed not properly recognizing areas, now using the Driver's `areaExists()`.

## v5.3.2 - AJAX exception fix.
- AJAX: Fixed a type issue in the AJAX error logger.

## v5.3.1 - Record Setting Properties
- Record Settings: Added possibility to set runtime properties on record settings.

## v5.3.0 - Admin Screen event handling (Deprecation)
- Admin Screens: Added events and listener methods for screen initialization and rendering.
- Admin Screens: Added possibility to replace a screen's content via events.
- Admin Screens: Added the possibility to disable the action handling via events.
- Testing: Added some test screens for the screen event handling.

### Deprecations

- `Application_Admin_ScreenInterface` has been replaced by `AdminScreenInterface`.

## v5.2.0 - Developer changelog handling
- Driver: Added missing implementation for the `areaExists()`.
- Driver: Made the use of the `dev-changelog.md` file official.
- Driver: Added the helper class `DevChangelog` to parse the developer changelog file.
- Driver: The `version` file can now optionally be automatically generated.
- Tagging: Fixed a hardcoded media collection reference in the tag collection trait. 
- Tagging: Added `_handleHiddenFormVars()` in the record's tagging screen trait.

### Update guide

To make use of the new version file generation mechanism, use the following code
for the driver's `getExtendedVersion()` method:

```php
public function getExtendedVersion() : string
{
    return AppFactory::createDevChangelog()->getCurrentVersion()->getTagVersion();
}
```

## v5.1.1 - DataGrid fix
- DataGrid: Fixed a PHP error when using a string value that corresponds to a PHP function ([#72](https://github.com/Mistralys/application-framework/issues/72))
- DataGrid: Callback cell values are now filtered like all other values.

## v5.1.0 - DataGrid Enhancements
- Clientside: Modernized the renderable classes, converted to ES6.
- Clientside: Converted `ApplicationException` to ES6. 
- DataGrid: Modernized the JS class, converted to ES6.
- DataGrid: Added the grid configuration UI.
- DataGrid: Fixed the column settings storage not being applied.
- DataGrid: Columns can now be sorted and hidden on a per-user basis.
- DataGrid: Converted the main JS classes to ES6 classes.
- DataGrid: It is now possible to reset individual grid settings.
- DataGrid: Cell values can now use callables to generate the value on demand.
- Examples: Added a detailed DataGrid column controls example.
- Users: Added the `$prefix` parameter to the `resetSettings()` method to limit the reset.

### Deprecations

- JS: `Application_BaseRenderable` => `UI_Renderable_Base`
- JS: `Application_RenderableHTML` => `UI_Renderable_HTML`

## v5.0.4 - Minor fixes
- API: Fixed wrongly documented return value of `getParam()`.
- Locales: Added some return type docs to avoid confusion with locale codes.

## v5.0.3 - Auth redirect loop fix
-  Session: Fixed the infinite redirect loop in simulated session mode.

## v5.0.2 - Message log screen fix
- MessageLog: Fixed missing request variables in the message log grid and filters.
- MessageLog: Added the possibility to filter by user.
- MessageLog: Added log message generation for testing for developers.
- Users: Added `getUserInstance()` in the user collection record class. 

### Deprecations:

- `Application_Admin_Area_Mode_Messagelog` => `BaseMessageLogScreen`

## v5.0.1 - Disposable fix
- Disposables: Fixed `dispose()` not checking if currently in the process of disposing.
- Core: The `VERSION` file is now automatically generated and updated.
- Core: Added the `mistralys/changelog-parser` Composer dependency.

## v5.0.0 - Revisionable update (Breaking-S)
- Revisionables: Added `getRevisionAuthorXXX()` methods for more consistent naming.
- Revisionables: Added some missing methods in the revisionable interface.
- Revisionables: Storage now automatically disposes of keys that contain revision-dependent instances.
- Revisionables: Tweaked the abstract disposable method setup to handle common internal disposal.
- Revisionables: Added private key handling in the revision storage with `setPrivateKey()`.
- Revisionables: Added disposed checks in all relevant public methods.
- Revisionables: Added `setStateXXX()` methods to set the state within a transaction.
- Revisionables: Fixed the changelog queue not being cleared after a transaction.
- Disposables: `_dispose()` is now called after the child revisionables have been disposed.
- Disposables: `getIdentification()` now handles the disposed state.
- Disposables: Added the "disposing" state with `isDisposing()`.
- Logging: The `APP_LOGGING` configuration is not used anymore.
- Logging: Added `setLoggingEnabled()` to change this at runtime.
- Logging: Added `setMemoryStorageEnabled()` to turn log message storage in memory on or off.
- Logging: The memory storage option allows limiting memory usage in long-running tasks.
- Logging: Added `reset()` to reset to defaults.
- UI: Added `isActive()` to regular buttons.
- UI: Added static `buttonDropdown()` method to create dropdown buttons.
- UI: Added selecting the active button to the button groups.
- UI: Added the interface `ButtonSizesInterface` and matching trait.
- UI: Added the interface `ActivatableInterface` and matching trait.
- UI: Disabled the Keep-Alive AJAX calls in the logout and request log screens. 
- UI: `UI::tooltip()` now accepts an existing `TooltipInfo` instance.
- UI: Pretty booleans now support tooltips.
- UI: Added the interface `MissingRecordInterface`.
- App Interface: Added button group references.
- Changelogs: Added the `onQueueCommitted()` event handling method.
- RequestLog: Now ensuring that the session uses a different storage from the main app.
- Sessions: Trimmed the authentication process, fixed right presets not being applied ([#67](https://github.com/Mistralys/application-framework/issues/67)).
- Sessions: Removed simulating users, too error-prone and risky.
- Sessions: Added `Application::isUserReady()` as `isSessionReady()` does not include authentication.
- Users: Added new role preset handling via autoloader classes in the `{DriverName}/User/Role` folder.
- Devel Mode: Fixed right presets not being applied.
- Devel Mode: Enabling devel mode can only be turned off when the selected preset has devel rights.
- Devel Mode: Storing the enabled flag in the session instead of a user setting.
- Devel Mode: Removed possibility to simulate users, as the main use case is simulating roles.
- Validatable: Added validation code support to the `Validatable` trait.
- SystemMailer: Added classes to create and send system emails to admins ([#69](https://github.com/Mistralys/application-framework/issues/69)).
- SystemMailer: Setting the system email recipients is now required in the configuration.
- DeployCallback: Now sending an email on success or failure ([#68](https://github.com/Mistralys/application-framework/issues/68))
- Dependencies: Updated AppUtils Core to [v1.2.0](https://github.com/Mistralys/application-utils-core/releases/tag/1.2.0).

### Breaking changes

- The environment configuration must now implement `getSystemEmailRecipients()`.
- Revisionables must rename their `_dispose()` method to `_disposeRevisionable()`.
- Revisionables must rename their `getChildDisposable()` method to `_getChildDisposable()`.
- Revision-dependent classes must now implement the `getIdentification()` method.
- Existing overrides of the native session method `getPrefix()` must be renamed to `_getPrefix()`, and set to `protected`.
- The updated user role handling requires existing role arrays to be moved to separate classes.
- UI: Made the `getRecordMissingURL()` method public.

### Other changes

- Disposables should not implement `getLogIdentifier()` anymore.
- Disposables should replace `getIdentification()` with the protected `_getIdentification()` method.

### Deprecations

- `StandardStateSetup`: deprecated the `makeXXX()` methods in favor of the `setupXXX()` methods.
- `RevisionableStatelessInterface::getOwnerID()` => `getRevisionAuthorID()`
- `RevisionableStatelessInterface::getOwnerName()` => `getRevisionAuthorName()`
- `Application_Exception_DisposableDisposed` => `DisposableDisposedException`

---
Older changelog entries can be found in the `docs/changelog-history` folder.<|MERGE_RESOLUTION|>--- conflicted
+++ resolved
@@ -1,9 +1,3 @@
-<<<<<<< HEAD
-## v5.7.0 - Tagging fixes and improvements
-- Tagging: Fixed a hardcoded media collection reference in the tag collection trait.
-- Tagging: Added `_handleHiddenFormVars()` in the record's tagging screen trait.
-- Core JS: Added an ES6 version of the basic dialog class.
-=======
 # Application Framework Changelog
 
 ## v5.10.10 - LDAP DN validation fix
@@ -206,7 +200,6 @@
 
 - Deployment tasks must now implement the `getPriority()` method. 
   If you have custom deployment tasks, make sure to add this method.
->>>>>>> 35243761
 
 ## v5.6.2 - Filter settings and changelog improvements
 - FilterSettings: Added constants for the "Apply" and "Request" button request vars.
