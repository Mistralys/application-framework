--- conflicted
+++ resolved
@@ -1,10 +1,7 @@
 ### v2.3.5 - Bugfixes
-<<<<<<< HEAD
 - Connectors: Fixed empty response data for non-method-based requests.
 - Application: `Application::setTimeLimit()` no longer throws an exception during unit tests.
-=======
 - Notepad: Fixed notes overlapping the notepad are in some cases (#34).
->>>>>>> cde8c0b7
 
 ### v2.3.4 - Connector tweaks and QoL changes
 - Connectors: Added `getErrorCodes()` and `hasErrorCode()` to the response.
