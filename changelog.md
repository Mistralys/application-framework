--- conflicted
+++ resolved
@@ -1,4 +1,3 @@
-<<<<<<< HEAD
 ## v4.0.0 - Tagging management (DB-update XL)
 - Tags: Added the tagging management.
 - Media: Documents are now taggable.
@@ -9,7 +8,7 @@
 
 The SQL update file `docs/sql/2024-01-17-tags.sql` must be imported
 for the tagging management.  
-=======
+
 ## v3.1.8 - Revisionable update
 - RevisionCopy: `getParts()` can now return callables.
 - FilterSettings: Settings are now class-based.
@@ -31,8 +30,7 @@
 ### Database update
 
 The SQL update file `docs/sql/2024-01-25-revisionables.sql` must be imported
-for the unit tests to work. 
->>>>>>> 613f772b
+for the unit tests to work.
 
 ## v3.1.7 - Navigation update
 - Navigation: Fixed the search being executed for empty search terms.
