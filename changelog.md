--- conflicted
+++ resolved
@@ -1,12 +1,4 @@
-<<<<<<< HEAD
 ### v3.1.0 - UI and News update
-=======
-### v3.0.5 - News bugfix
-- News: Fixed the media tag causing a PHP error.
-- News: Added unit test for the media tag.
-
-### v3.0.4 - News and Markdown update
->>>>>>> 6acc5305
 - News: Fixed the jumbled order of articles in the news list.
 - News: Added the creation date to the admin news list.
 - News: Limited the width of the news entry detail view.
@@ -49,6 +41,22 @@
 For existing installations, import the update SQL file:  
 
 `docs/sql/2023-12-01-countries.sql`
+
+### v3.0.5 - News bugfix
+- News: Fixed the media tag causing a PHP error.
+- News: Added unit test for the media tag.
+
+### v3.0.4 - News and Markdown update
+- News: Fixed the jumbled order of articles in the news list.
+- News: Added the creation date to the admin news list.
+- News: Limited the width of the news entry detail view.
+- MarkdownRenderer: Added the `{TOC}` tag.
+- MarkdownRenderer: Added table support.
+- MarkdownRenderer: Added heading anchors and permalinks.
+- MarkdownRenderer: Added a dedicated style sheet.
+- MarkdownRenderer: Streamlined layout of the TOC and headings.
+- UserInterface: Fixed the UI font family not being applied.
+- UserInterface: Improved typography with unified line heights and font sizes.
 
 ### v3.0.3 - Bugfix release
 - MediaGallery: Fixed the image upload failing because of the missing file size.
