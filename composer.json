{
  "name": "mistralys/application_framework",
  "description": "Application admin UI Framework.",
  "type": "library",
  "license": "LGPL-3.0-or-later",
  "authors": [
    {
      "name": "Sebastian Mordziol",
      "email": "s.mordziol@mistralys.eu",
      "homepage": "https://www.mistralys.eu",
      "role": "Lead"
    }
  ],
  "autoload": {
    "classmap": [
      "src/classes/",
      "src/themes/default/templates",
      "tests/application/assets/classes",
      "tests/application/themes",
      "tests/AppFrameworkTestClasses"
    ],
    "files": [
      "src/functions/functions.php"
    ]
  },
  "autoload-dev": {
    "classmap": [
      "tests/application/assets/classes",
      "tests/AppFrameworkTestClasses"
    ]
  },
  "repositories": [
    {
      "type": "vcs",
      "url": "https://github.com/Mistralys/mousetrap.git"
    },
    {
      "type": "vcs",
      "url": "https://github.com/medialize/URI.js.git"
    },
    {
      "type": "vcs",
      "url": "https://github.com/Mistralys/deepl-api-connector.git"
    },
    {
      "type": "package",
      "package": {
        "name": "marcj/css-element-queries",
        "version": "1.2.2",
        "type": "library",
        "source": {
          "url": "https://github.com/marcj/css-element-queries.git",
          "type": "git",
          "reference": "master"
        }
      }
    },
    {
      "type": "vcs",
      "url": "https://github.com/zenorocha/clipboard.js.git"
    }
  ],
  "minimum-stability": "dev",
  "prefer-stable": true,
  "require": {
    "psr/log": ">=1.1.0",
    "mistralys/application-framework-docs": ">=1.0.1",
    "mistralys/appframework-ckeditor5": ">=1.0.0",
    "mistralys/application-utils": ">=3.1.4",
<<<<<<< HEAD
    "mistralys/application-utils-core": ">=2.3.6",
=======
    "mistralys/application-utils-core": ">=2.3.7",
>>>>>>> 86a2071c
    "mistralys/application-utils-collections": ">=1.1.1",
    "mistralys/application-utils-image": ">=1.2.0",
    "mistralys/application-localization": ">=1.5.0",
    "mistralys/changelog-parser": ">=1.0.1",
    "mistralys/deepl-xml-translator": ">=2.0.2",
    "mistralys/subsetsum": ">=1.0.2",
    "mistralys/markdown-viewer": ">=1.3.1",
    "mistralys/html_quickform2": ">=2.3.3",
    "mistralys/version-parser": ">=2.1.1",
    "pear/http_request2": "^v2.5.1",
    "phpmailer/phpmailer": "^v6.9.1",
    "shark/simple_html_dom": "dev-master",
    "ccampbell/mousetrap": "dev-master",
    "medialize/uri.js": "^1.19.11",
    "ulrichsg/getopt-php": "^4.0.2",
    "lipis/flag-icons": "^6.8",
    "desandro/masonry": "v4.2.2",
    "marcj/css-element-queries": "^1.2.2",
    "hybridauth/hybridauth": "^3.8.2",
    "league/commonmark": "^2.6.0",
    "zenorocha/clipboardjs": "v2.0.8",
    "apereo/phpcas": "^1.6.1",
    "roave/security-advisories": "dev-latest",
    "ext-json": "*",
    "ext-mbstring": "*",
    "ext-pdo": "*",
    "php": ">=7.4",
    "ext-simplexml": "*"
  },
  "require-dev": {
    "phpunit/phpunit": ">=9.6",
    "phpstan/phpstan": ">=1.10",
    "ext-curl": "*",
    "css-crush/css-crush": "v4.1.3"
  },
  "config": {
    "allow-plugins": {
      "php-http/discovery": true,
      "composer/installers": true,
      "oomphinc/composer-installers-extender": true
    }
  },
  "scripts": {
    "post-autoload-dump": "Application\\Composer\\ComposerScripts::clearClassCache",
    "clear-class-cache": "Application\\Composer\\ComposerScripts::clearClassCache",
    "clear-caches": "Application\\Composer\\ComposerScripts::clearCaches"
  }
}<|MERGE_RESOLUTION|>--- conflicted
+++ resolved
@@ -67,11 +67,7 @@
     "mistralys/application-framework-docs": ">=1.0.1",
     "mistralys/appframework-ckeditor5": ">=1.0.0",
     "mistralys/application-utils": ">=3.1.4",
-<<<<<<< HEAD
-    "mistralys/application-utils-core": ">=2.3.6",
-=======
     "mistralys/application-utils-core": ">=2.3.7",
->>>>>>> 86a2071c
     "mistralys/application-utils-collections": ">=1.1.1",
     "mistralys/application-utils-image": ">=1.2.0",
     "mistralys/application-localization": ">=1.5.0",
